--- conflicted
+++ resolved
@@ -2,10 +2,6 @@
 
 import (
 	"errors"
-<<<<<<< HEAD
-	"github.com/mason-leap-lab/redeo/resp"
-=======
->>>>>>> 7f0fa5b2
 	"sync"
 	"time"
 
