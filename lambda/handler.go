--- conflicted
+++ resolved
@@ -49,7 +49,7 @@
 
 	// Proxy that links stores as a system
 	proxy     string // Passed from proxy dynamically.
-	proxyConn *types.ProxyConnection
+	proxyConn net.Conn
 	srv       = redeo.NewServer(nil) // Serve requests from proxy
 
 	log       = Log
@@ -240,8 +240,8 @@
 	proxy = input.Proxy
 	log.Debug("Ready to connect %s, id %d", proxy, Store.Id())
 
-	conn, connErr := net.Dial("tcp", proxy)
-	session.Connection = &types.ProxyConnection{ Conn: conn }
+	var connErr error
+	session.Connection, connErr = net.Dial("tcp", proxy)
 	if connErr != nil {
 		log.Error("Failed to connect proxy %s: %v", proxy, connErr)
 		return connErr
@@ -378,18 +378,11 @@
 	return
 }
 
-<<<<<<< HEAD
-func recoveredHandler(ctx context.Context, conn *types.ProxyConnection) error {
-	rsp := types.NewResponse(conn, nil)
-	rsp.AppendBulkString(protocol.CMD_RECOVERED)
-	if err := rsp.Flush(ResponseTimeout); err != nil {
-=======
 func recoveredHandler(ctx context.Context, conn net.Conn) error {
 	log.Debug("Send recovered notification.")
 	rsp := handlers.NewResponse(conn, nil)
 	rsp.AppendBulkString(protocol.CMD_RECOVERED)
 	if err := rsp.Flush(); err != nil {
->>>>>>> d6be5ed7
 		log.Error("Error on RECOVERED flush: %v", err)
 		return err
 	}
@@ -443,35 +436,21 @@
 	return true
 }
 
-<<<<<<< HEAD
-func initMigrateHandler(conn *types.ProxyConnection) error {
-	rsp := types.NewResponse(conn, nil)
-	// init backup cmd
-	rsp.AppendBulkString("initMigrate")
-	return rsp.Flush(ResponseTimeout)
-=======
 func initMigrateHandler(conn net.Conn) error {
 	rsp := handlers.NewResponse(conn, nil)
 	// init backup cmd
 	rsp.AppendBulkString("initMigrate")
 	return rsp.Flush()
->>>>>>> d6be5ed7
 }
 
-func byeHandler(conn *types.ProxyConnection) error {
+func byeHandler(conn net.Conn) error {
 	if conn == nil && DRY_RUN {
 		log.Info("Bye")
 		return nil
 	}
-<<<<<<< HEAD
-	rsp := types.NewResponse(conn, nil)
-	rsp.AppendBulkString("bye")
-	return rsp.Flush(ResponseTimeout)
-=======
 	rsp := handlers.NewResponse(conn, nil)
 	rsp.AppendBulkString("bye")
 	return rsp.Flush()
->>>>>>> d6be5ed7
 }
 
 // func remoteGet(bucket string, key string) []byte {
@@ -541,7 +520,7 @@
 			response.Prepare()
 
 			t2 := time.Now()
-			if err := response.Flush(ResponseTimeout); err != nil {
+			if err := response.Flush(); err != nil {
 				log.Error("Error on flush(get key %s): %v", key, err)
 				return
 			}
@@ -560,15 +539,9 @@
 			}
 
 			log.Warn("Failed to get %s: %v", key, respError)
-<<<<<<< HEAD
-			rspError := types.NewResponse(session.Connection, w)
-			rspError.AppendErrorf("Failed to get %s: %v", key, respError)
-			if err := rspError.Flush(ResponseTimeout); err != nil {
-=======
 			rspError := handlers.NewResponse(session.Connection, w)
 			rspError.AppendErrorf("Failed to get %s: %v", key, respError)
 			if err := rspError.Flush(); err != nil {
->>>>>>> d6be5ed7
 				log.Error("Error on flush: %v", err)
 			}
 			collector.AddRequest(types.OP_GET, respError.Status(), reqId, "-1", 0, 0, time.Since(t), 0, session.Id)
@@ -604,11 +577,7 @@
 			session.Timeout.DoneBusyWithReset(extension)
 		}
 
-<<<<<<< HEAD
-		rspErr := types.NewResponse(session.Connection, w)
-=======
 		rspErr := handlers.NewResponse(session.Connection, w)
->>>>>>> d6be5ed7
 		connId, _ := c.NextArg().String()
 		reqId, _ = c.NextArg().String()
 		chunkId, _ = c.NextArg().String()
@@ -617,11 +586,7 @@
 		if err != nil {
 			log.Error("Error on get value reader: %v", err)
 			rspErr.AppendErrorf("Error on get value reader: %v", err)
-<<<<<<< HEAD
-			if err := rspErr.Flush(ResponseTimeout); err != nil {
-=======
 			if err := rspErr.Flush(); err != nil {
->>>>>>> d6be5ed7
 				log.Error("Error on flush(error 500): %v", err)
 			}
 			finalize(nil, false)
@@ -634,11 +599,7 @@
 		if ret.Error() != nil {
 			log.Error("%v", ret.Error())
 			rspErr.AppendErrorf("%v", ret.Error())
-<<<<<<< HEAD
-			if err := rspErr.Flush(ResponseTimeout); err != nil {
-=======
 			if err := rspErr.Flush(); err != nil {
->>>>>>> d6be5ed7
 				log.Error("Error on flush(error 500): %v", err)
 				// Ignore
 			}
@@ -657,7 +618,7 @@
 		}
 		response.Prepare()
 		t2 := time.Now()
-		if err := response.Flush(ResponseTimeout); err != nil {
+		if err := response.Flush(); err != nil {
 			log.Error("Error on set::flush(set key %s): %v", key, err)
 			// Ignore
 		}
@@ -709,7 +670,7 @@
 				ChunkId:        chunkId,
 			}
 			response.Prepare()
-			if err := response.Flush(ResponseTimeout); err != nil {
+			if err := response.Flush(); err != nil {
 				log.Error("Error on del::flush(set key %s): %v", key, err)
 				return
 			}
@@ -723,15 +684,9 @@
 			}
 
 			log.Warn("Failed to del %s: %v", key, respError)
-<<<<<<< HEAD
-			rspErr := types.NewResponse(session.Connection, w)
-			rspErr.AppendErrorf("Failed to del %s: %v", key, respError)
-			if err := rspErr.Flush(ResponseTimeout); err != nil {
-=======
 			rspErr := handlers.NewResponse(session.Connection, w)
 			rspErr.AppendErrorf("Failed to del %s: %v", key, respError)
 			if err := rspErr.Flush(); err != nil {
->>>>>>> d6be5ed7
 				log.Error("Error on flush: %v", err)
 			}
 		}
@@ -752,17 +707,10 @@
 		// put DATA to s3
 		collector.Save()
 
-<<<<<<< HEAD
-		rsp := types.NewResponse(session.Connection, w)
-		rsp.AppendBulkString("data")
-		rsp.AppendBulkString("OK")
-		if err := rsp.Flush(ResponseTimeout); err != nil {
-=======
 		rsp := handlers.NewResponse(session.Connection, w)
 		rsp.AppendBulkString("data")
 		rsp.AppendBulkString("OK")
 		if err := rsp.Flush(); err != nil {
->>>>>>> d6be5ed7
 			log.Error("Error on data::flush: %v", err)
 			return
 		}
@@ -801,11 +749,7 @@
 		}
 
 		log.Debug("PING")
-<<<<<<< HEAD
-		pong.SendTo(types.NewResponse(session.Connection, w))
-=======
 		pong.SendTo(handlers.NewResponse(session.Connection, w))
->>>>>>> d6be5ed7
 
 		// Deal with payload
 		if len(payload) > 0 {
