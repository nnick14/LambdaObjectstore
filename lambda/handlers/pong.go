--- conflicted
+++ resolved
@@ -7,23 +7,17 @@
 	"net"
 
 	lambdaLife "github.com/mason-leap-lab/infinicache/lambda/lifetime"
-	"github.com/mason-leap-lab/infinicache/lambda/types"
 	. "github.com/mason-leap-lab/infinicache/lambda/store"
 )
 
 var (
-	RequestTimeout = 20 * time.Millisecond
 	ContextKeyReady = "ready"
 	DefaultPongTimeout = 30 * time.Millisecond
 	DefaultRetry = 3
 	log = Log
 )
 
-<<<<<<< HEAD
-type pong func(*types.Response, int64) error
-=======
 type pong func(*Response, int64) error
->>>>>>> d6be5ed7
 
 type PongHandler struct {
 	// Pong limiter prevent pong being sent duplicatedly on launching lambda while a ping arrives
@@ -64,26 +58,18 @@
 	}
 }
 
-func (p *PongHandler) SendToConnection(ctx context.Context, conn *types.ProxyConnection, recover bool) error {
+func (p *PongHandler) SendToConnection(ctx context.Context, conn net.Conn, recover bool) error {
 	if conn == nil {
 		log.Debug("Issue pong, request fast recovery: %v", recover)
 		ready := ctx.Value(&ContextKeyReady)
 		close(ready.(chan struct{}))
 		return nil
 	}
-<<<<<<< HEAD
-	writer := types.NewResponse(conn, nil)   // One time per connection, so be it.
-	return p.sendImpl(writer, recover)
-}
-
-func (p *PongHandler) SendTo(rsp *types.Response) error {
-=======
 	writer := NewResponse(conn, nil)   // One time per connection, so be it.
 	return p.sendImpl(writer, recover)
 }
 
 func (p *PongHandler) SendTo(rsp *Response) error {
->>>>>>> d6be5ed7
 	return p.sendImpl(rsp, false)
 }
 
@@ -107,11 +93,7 @@
 	return p.canceled
 }
 
-<<<<<<< HEAD
-func (p *PongHandler) sendImpl(rsp *types.Response, recover bool) error {
-=======
 func (p *PongHandler) sendImpl(rsp *Response, recover bool) error {
->>>>>>> d6be5ed7
 	p.mu.Lock()
 	defer p.mu.Unlock()
 
@@ -169,20 +151,12 @@
 	return nil
 }
 
-<<<<<<< HEAD
-func (p *PongHandler) sendPong(rsp *types.Response, flags int64) (err error) {
-=======
 func (p *PongHandler) sendPong(rsp *Response, flags int64) (err error) {
->>>>>>> d6be5ed7
 	rsp.AppendBulkString("pong")
 	rsp.AppendInt(int64(Store.Id()))
 	rsp.AppendBulkString(lambdaLife.GetSession().Sid)
 	rsp.AppendInt(flags)
-<<<<<<< HEAD
-	if err = rsp.Flush(RequestTimeout); err != nil {
-=======
 	if err = rsp.Flush(); err != nil {
->>>>>>> d6be5ed7
 		log.Error("Error on PONG flush: %v", err)
 	}
 	return
