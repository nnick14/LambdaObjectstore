deploy:
	aws configure
	aws s3api put-bucket-policy --bucket tianium.default --policy file://${GOPATH}/src/github.com/mason-leap-lab/infinicache/evaluation/cloudwatch/policy.json

prepare:
	mkdir -p bin/

build: prepare
	go build -o bin/proxy ../proxy/
	#go build -o bin/preprocess benchmark-recovery/preprocess.go

build-data: prepare
	go build -o bin/preprocess benchmark-recovery/preprocess.go

build-bench: prepare
	go build -o bin/redbench github.com/wangaoone/redbench/

microbench:
	./slap.sh 1>./log 2>&1 &

build-simulator: prepare
	go build -o bin/playback github.com/wangaoone/redbench/simulator/playback/

dryrun: build build-simulator
	./playback.sh /trace/docker_traces/data_centers/csv/dal09_blobs_50h_fullObj.csv 1000 10 2 1 -compact dryrun

simulate: build build-simulator
	./playback.sh /trace/docker_traces/data_centers/csv/dal09_10mb_8h.csv 1000 10 2 1 -compact 1>./log 2>&1 &

simulate-with-dashboard: build build-simulator
	./playback.sh /trace/docker_traces/data_centers/csv/dal09_10mb_8h.csv 1000 10 2 1 -compact -enable-dashboard 1>./log 2>&1 &

playback: build build-simulator
	./playback.sh /trace/docker_traces/data_centers/csv/dal09_blobs_50h_fullObj.csv 1000 10 2 1 1>./log 2>&1 &

playback-with-dashboard: build build-simulator
	./playback.sh /trace/docker_traces/data_centers/csv/dal09_blobs_50h_fullObj.csv 1000 10 2 1 -enable-dashboard 1>./log 2>&1 &

start-server: build
	./server.sh 1>./log 2>&1 &

stop-server:
	kill -2 $(shell cat /tmp/infinicache.pid)

<<<<<<< HEAD
test: build-bench
	bin/redbench -n 10 -c 1 -keymin 1 -keymax 10 -sz 1048576 -d 10 -p 2 -op 0
	bin/redbench -n 10 -c 1 -keymin 1 -keymax 10 -sz 1048576 -d 10 -p 2 -op 1 -i 2000

test-redis: build-bench
	bin/redbench -n 1 -c 1 -keymin 1 -keymax 1 -sz 1048576 -cli redis -op 0
	bin/redbench -n 1 -c 1 -keymin 1 -keymax 1 -cli redis -op 1

benchmark: build-bench
	bin/redbench -n 500 -c 1 -keymin 1 -keymax 500 -sz 10000000 -d 10 -p 2 -op 0
	bin/redbench -n 1000 -c 1 -keymin 1 -keymax 500 -sz 10000000 -d 10 -p 2 -op 1 -i 2000
=======
benchmark: build-bench
	bin/redbench -n 10 -c 1 -keymin 1 -keymax 10 -sz 1048576 -d 10 -p 2 -op 0
	bin/redbench -n 10 -c 1 -keymin 1 -keymax 10 -sz 1048576 -d 10 -p 2 -op 1 -i 2000
>>>>>>> b077c431

benchmark-recovery: build build-bench
	benchmark-recovery/benchmark.sh 1>./log 2>&1 &

test: build-bench
	bin/redbench -n 10 -c 1 -keymin 1 -keymax 10 -sz 1048576 -d 10 -p 2 -op 0
	bin/redbench -n 10 -c 1 -keymin 1 -keymax 10 -sz 1048576 -d 10 -p 2 -op 1 -i 2000

test-redis: build-bench
	bin/redbench -n 1 -c 1 -keymin 1 -keymax 1 -sz 1048576 -cli redis -op 0
	bin/redbench -n 1 -c 1 -keymin 1 -keymax 1 -cli redis -op 1<|MERGE_RESOLUTION|>--- conflicted
+++ resolved
@@ -42,23 +42,9 @@
 stop-server:
 	kill -2 $(shell cat /tmp/infinicache.pid)
 
-<<<<<<< HEAD
-test: build-bench
-	bin/redbench -n 10 -c 1 -keymin 1 -keymax 10 -sz 1048576 -d 10 -p 2 -op 0
-	bin/redbench -n 10 -c 1 -keymin 1 -keymax 10 -sz 1048576 -d 10 -p 2 -op 1 -i 2000
-
-test-redis: build-bench
-	bin/redbench -n 1 -c 1 -keymin 1 -keymax 1 -sz 1048576 -cli redis -op 0
-	bin/redbench -n 1 -c 1 -keymin 1 -keymax 1 -cli redis -op 1
-
-benchmark: build-bench
-	bin/redbench -n 500 -c 1 -keymin 1 -keymax 500 -sz 10000000 -d 10 -p 2 -op 0
-	bin/redbench -n 1000 -c 1 -keymin 1 -keymax 500 -sz 10000000 -d 10 -p 2 -op 1 -i 2000
-=======
 benchmark: build-bench
 	bin/redbench -n 10 -c 1 -keymin 1 -keymax 10 -sz 1048576 -d 10 -p 2 -op 0
 	bin/redbench -n 10 -c 1 -keymin 1 -keymax 10 -sz 1048576 -d 10 -p 2 -op 1 -i 2000
->>>>>>> b077c431
 
 benchmark-recovery: build build-bench
 	benchmark-recovery/benchmark.sh 1>./log 2>&1 &
