--- conflicted
+++ resolved
@@ -7,13 +7,9 @@
 
 build: prepare
 	go build -o bin/proxy ../proxy/
-<<<<<<< HEAD
-	# go build -o bin/lambda ../lambda/
-=======
 
 build-local: build
 	go build -o bin/lambda ../lambda/
->>>>>>> d8dc449e
 
 build-data: prepare
 	go build -o bin/preprocess benchmark-recovery/preprocess.go
