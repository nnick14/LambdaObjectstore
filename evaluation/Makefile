--- conflicted
+++ resolved
@@ -44,13 +44,8 @@
 	go run ${GOPATH}/src/github.com/wangaoone/redbench/bench.go -n 1 -c 1 -keymin 1 -keymax 1 -cli redis -op 1
 
 benchmark:
-<<<<<<< HEAD
 	go run ${GOPATH}/src/github.com/wangaoone/redbench/bench.go -n 500 -c 1 -keymin 1 -keymax 500 -sz 10000000 -d 10 -p 2 -op 0
 	go run ${GOPATH}/src/github.com/wangaoone/redbench/bench.go -n 1000 -c 1 -keymin 1 -keymax 500 -sz 10000000 -d 10 -p 2 -op 1 -i 2000
-=======
-	go run $(GOPATH)/src/github.com/wangaoone/redbench/bench.go -n 10 -c 1 -keymin 1 -keymax 10 -sz 1048576 -d 10 -p 2 -op 0
-	go run $(GOPATH)/src/github.com/wangaoone/redbench/bench.go -n 10 -c 1 -keymin 1 -keymax 10 -sz 1048576 -d 10 -p 2 -op 1 -i 2000
 
 benchmark-recovery: build build-bench
-	benchmark-recovery/benchmark.sh 1>./log 2>&1 &
->>>>>>> 15d91ba7
+	benchmark-recovery/benchmark.sh 1>./log 2>&1 &