--- conflicted
+++ resolved
@@ -97,8 +97,4 @@
 	python3 ../client/pytorch_client --dataset cifar --disk_source /data/local/cifar --model densenet --ready -o cifar_densenet_disk.csv 1>cifar_densenet_disk.log 2>&1 &
 
 ml-places-sion:
-<<<<<<< HEAD
-	./playback.sh exec "python3 ../client/pytorch_client --dataset places --s3_source places-infinicache --s3_train \"\" --s3_test \"\" --loader infinicache --model basic --epochs 10 -o _places_basic_sion.csv" 1000 "" "" -enable-dashboard 1>./log 2>&1 &
-=======
-	./playback.sh dryrun "python3 ../client/pytorch_client --dataset places --s3_source places-infinicache --s3_train None --s3_test None --loader infinicache --model basic --epochs 10 -o _places_basic_sion.csv" 1000 "" ""
->>>>>>> e55907bc
+	./playback.sh exec "python3 ../client/pytorch_client --dataset places --s3_source places-infinicache --s3_train None --s3_test None --loader infinicache --model basic --epochs 10 -o _places_basic_sion.csv" 1000 "" "" -enable-dashboard 1>./log 2>&1 &