deploy:
	aws configure
	aws s3api put-bucket-policy --bucket tianium.default --policy file://${GOPATH}/src/github.com/mason-leap-lab/infinicache/evaluation/cloudwatch/policy.json

prepare:
	mkdir -p bin/

build: prepare
	go build -o bin/proxy ../proxy/
<<<<<<< HEAD
=======
	go build -o bin/lambda ../lambda/
>>>>>>> 29e1099b
	#go build -o bin/preprocess benchmark-recovery/preprocess.go

build-data: prepare
	go build -o bin/preprocess benchmark-recovery/preprocess.go

build-bench: prepare
	go build -o bin/redbench github.com/wangaoone/redbench/

microbench:
	./slap.sh 1>./log 2>&1 &

build-simulator: prepare
	go build -o bin/playback github.com/wangaoone/redbench/simulator/playback/

dryrun: build build-simulator
	./playback.sh dryrun /trace/docker_traces/data_centers/csv/dal09_blobs_50h.csv 400 "-d=10 -p=2 -w=100 -balance"

simulate: build build-simulator
	./playback.sh /trace/docker_traces/data_centers/csv/dal09_10mb_8h.csv 1000 "" "-d=10 -p=2" -compact 1>./log 2>&1 &

simulate-with-dashboard: build build-simulator
	./playback.sh /trace/docker_traces/data_centers/csv/dal09_10mb_8h.csv 1000 "" "-d=10 -p=2" -compact -enable-dashboard 1>./log 2>&1 &

playback: build build-simulator
	./playback.sh /trace/docker_traces/data_centers/csv/dal09_blobs_50h.csv 1000 "" "-d=10 -p=2" 1>./log 2>&1 &

playback-with-dashboard: build build-simulator
	./playback.sh /trace/docker_traces/data_centers/csv/dal09_blobs_50h.csv 1000 "" "-d=10 -p=2" -enable-dashboard 1>./log 2>&1 &

playback-static: build build-simulator
	./playback.sh /trace/docker_traces/data_centers/csv/dal09_blobs_50h.csv 400 "-cluster=static -functions=400" "-d=10 -p=2" 1>./log 2>&1 &

playback-static-norecovery: build build-simulator
	./playback.sh /trace/docker_traces/data_centers/csv/dal09_blobs_50h.csv 400 "-cluster=static -functions=400 -disable-recovery" "-d=10 -p=2" 1>./log 2>&1 &

start-server: build
	./server.sh 1>./log 2>&1 &

stop-server:
	kill -2 $(shell cat /tmp/infinicache.pid)

benchmark: build-bench
	bin/redbench -n 10 -c 1 -keymin 1 -keymax 10 -sz 1048576 -d 10 -p 2 -op 0
	bin/redbench -n 10 -c 1 -keymin 1 -keymax 10 -sz 1048576 -d 10 -p 2 -op 1 -i 2000

benchmark-recovery: build build-bench
	benchmark-recovery/benchmark.sh 1>./log 2>&1 &

<<<<<<< HEAD
test:
	go run ${GOPATH}/src/github.com/wangaoone/redbench/bench.go -n 10 -c 1 -keymin 1 -keymax 10 -sz 1048576 -d 10 -p 2 -op 0
	go run ${GOPATH}/src/github.com/wangaoone/redbench/bench.go -n 10 -c 1 -keymin 1 -keymax 10 -sz 1048576 -d 10 -p 2 -op 1 -i 2000

test-redis:
	go run ${GOPATH}/src/github.com/wangaoone/redbench/bench.go -n 1 -c 1 -keymin 1 -keymax 1 -sz 1048576 -cli redis -op 0
	go run ${GOPATH}/src/github.com/wangaoone/redbench/bench.go -n 1 -c 1 -keymin 1 -keymax 1 -cli redis -op 1
=======
test: build-bench
	bin/redbench -n 10 -c 1 -keymin 1 -keymax 10 -sz 1048576 -d 10 -p 2 -op 0
	bin/redbench -n 10 -c 1 -keymin 1 -keymax 10 -sz 1048576 -d 10 -p 2 -op 1 -i 2000

test-redis: build-bench
	bin/redbench -n 1 -c 1 -keymin 1 -keymax 1 -sz 1048576 -cli redis -op 0
	bin/redbench -n 1 -c 1 -keymin 1 -keymax 1 -cli redis -op 1
>>>>>>> 29e1099b
<|MERGE_RESOLUTION|>--- conflicted
+++ resolved
@@ -7,11 +7,7 @@
 
 build: prepare
 	go build -o bin/proxy ../proxy/
-<<<<<<< HEAD
-=======
-	go build -o bin/lambda ../lambda/
->>>>>>> 29e1099b
-	#go build -o bin/preprocess benchmark-recovery/preprocess.go
+	# go build -o bin/lambda ../lambda/
 
 build-data: prepare
 	go build -o bin/preprocess benchmark-recovery/preprocess.go
@@ -59,20 +55,10 @@
 benchmark-recovery: build build-bench
 	benchmark-recovery/benchmark.sh 1>./log 2>&1 &
 
-<<<<<<< HEAD
-test:
-	go run ${GOPATH}/src/github.com/wangaoone/redbench/bench.go -n 10 -c 1 -keymin 1 -keymax 10 -sz 1048576 -d 10 -p 2 -op 0
-	go run ${GOPATH}/src/github.com/wangaoone/redbench/bench.go -n 10 -c 1 -keymin 1 -keymax 10 -sz 1048576 -d 10 -p 2 -op 1 -i 2000
-
-test-redis:
-	go run ${GOPATH}/src/github.com/wangaoone/redbench/bench.go -n 1 -c 1 -keymin 1 -keymax 1 -sz 1048576 -cli redis -op 0
-	go run ${GOPATH}/src/github.com/wangaoone/redbench/bench.go -n 1 -c 1 -keymin 1 -keymax 1 -cli redis -op 1
-=======
 test: build-bench
 	bin/redbench -n 10 -c 1 -keymin 1 -keymax 10 -sz 1048576 -d 10 -p 2 -op 0
 	bin/redbench -n 10 -c 1 -keymin 1 -keymax 10 -sz 1048576 -d 10 -p 2 -op 1 -i 2000
 
 test-redis: build-bench
 	bin/redbench -n 1 -c 1 -keymin 1 -keymax 1 -sz 1048576 -cli redis -op 0
-	bin/redbench -n 1 -c 1 -keymin 1 -keymax 1 -cli redis -op 1
->>>>>>> 29e1099b
+	bin/redbench -n 1 -c 1 -keymin 1 -keymax 1 -cli redis -op 1