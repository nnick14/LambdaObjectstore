--- conflicted
+++ resolved
@@ -37,12 +37,7 @@
 function start_proxy() {
     echo "running proxy server"
     PREFIX=$1
-<<<<<<< HEAD
-#    GOMAXPROCS=36 go run $PWD/../src/lambdaproxy.go -isPrint=true -prefix=$PREFIX
-    GOMAXPROCS=36 go run $PWD/../src/lambdaproxy.go -isPrint=false -prefix=$PREFIX
-=======
-    GOMAXPROCS=36 go run $PWD/../proxy/proxy.go -isPrint=true -prefix=$PREFIX
->>>>>>> c251fc8d
+    GOMAXPROCS=36 go run $PWD/../proxy/proxy.go -isPrint=false -prefix=$PREFIX
 }
 
 function bench() {
