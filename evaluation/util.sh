--- conflicted
+++ resolved
@@ -39,11 +39,7 @@
     echo "running proxy server"
     PREFIX=$1
     DASHBOARD=$2
-<<<<<<< HEAD
-    DEBUG=
-=======
     PARAMS=$3
->>>>>>> dbe462cc
     if [ "$DASHBOARD" != "" ] ; then
         echo "Run: GOMAXPROCS=36 $BINDIR/proxy -prefix=$PREFIX -lambda-prefix=\${LAMBDAPREFIX} -ip=\${PUBLICIP} -log=proxy.log $DASHBOARD $PARAMS"
     else
