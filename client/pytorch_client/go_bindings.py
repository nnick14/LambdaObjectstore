--- conflicted
+++ resolved
@@ -6,9 +6,6 @@
 
 from ctypes import CDLL, c_char_p, c_void_p, cdll, string_at
 from typing import TypeVar
-
-import numpy as np
-import os
 
 NumpyDtype = TypeVar("NumpyDtype")
 
@@ -20,13 +17,9 @@
     return cdll.LoadLibrary(library_path)
 
 
-<<<<<<< HEAD
 def get_array_from_cache(
     go_library: CDLL, cache_key: str, length: int
 ) -> bytes:
-=======
-def get_array_from_cache(go_library: CDLL, cache_key: str, arr_len: int) -> np.ndarray:
->>>>>>> f681f6cb
     """
     Example:
         go_library = load_go_lib(args.go_lib_path)
@@ -38,11 +31,7 @@
     go_library.getFromCache.restype = c_void_p
 
     clientResultPtr = go_library.getFromCache(cache_key.encode("utf-8"))
-<<<<<<< HEAD
     clientResultStr = string_at(clientResultPtr, length)
-=======
-    clientResultStr = string_at(clientResultPtr, int(arr_len))
->>>>>>> f681f6cb
 
     go_library.free(clientResultPtr)
     if clientResultStr[0] == NEGATIVE_ASCII_VALUE:
@@ -50,11 +39,7 @@
     return clientResultStr
 
 
-<<<<<<< HEAD
 def set_array_in_cache(go_library: CDLL, cache_key: str, input: bytes):
-=======
-def set_array_in_cache(go_library: CDLL, cache_key: str, byte_arr: bytes):
->>>>>>> f681f6cb
     """
     Example:
         go_library = load_go_lib(args.go_lib_path)
@@ -65,10 +50,6 @@
     go_library.free.argtypes = [c_void_p]
     go_library.setInCache.argtypes = [c_char_p, c_char_p]
 
-<<<<<<< HEAD
     go_library.setInCache(cache_key.encode("utf-8"), input, len(input))
 
-GO_LIB = None
-=======
-    go_library.setInCache(cache_key.encode("utf-8"), byte_arr, len(byte_arr))
->>>>>>> f681f6cb
+GO_LIB = None