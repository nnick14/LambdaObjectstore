--- conflicted
+++ resolved
@@ -17,11 +17,7 @@
 import infinicache_dataloaders
 import logging_utils
 
-<<<<<<< HEAD
 LOGGER = logging_utils.initialize_logger()
-=======
-LOGGER = logging_utils.initialize_logger(True)
->>>>>>> f681f6cb
 DATALOG = logging_utils.get_logger("datalog")
 
 SEED = 1234
@@ -45,25 +41,16 @@
     ],
     optim_func: torch.optim.Adam = None,
     loss_fn: nn.CrossEntropyLoss = None,
-<<<<<<< HEAD
+    scheduler=None,
     num_epochs: int = 1,
     start_epoch: int = 1,
     device: str = "cuda"
-=======
-    scheduler=None,
-    num_epochs: int = 1,
-    device: str = "cuda",
->>>>>>> f681f6cb
 ):
     num_batches = len(train_dataloader)
 
     validation = num_epochs == 0
     if validation:
-<<<<<<< HEAD
         num_epochs = 1 
-=======
-        num_epochs = 1
->>>>>>> f681f6cb
 
     loading_time = 0.0
     for epoch in range(num_epochs):
@@ -74,7 +61,6 @@
         model.train(mode=not validation)
         history = None
         epoch_start = time.time()
-<<<<<<< HEAD
         
         batch_start = time.time()
         for idx, (images, labels) in enumerate(train_dataloader):
@@ -84,15 +70,6 @@
             images = images.to(device)
             labels = labels.to(device)
         
-=======
-
-        batch_start = time.time()
-        for idx, (images, labels) in enumerate(train_dataloader):
-            loading_time += time.time() - batch_start
-            images = images.to(device)
-            labels = labels.to(device)
-
->>>>>>> f681f6cb
             if not validation:
                 logits, _ = model(images)
 
@@ -123,28 +100,17 @@
                 batch_log_loading = 0
                 iteration = 0
                 running_loss = 0.0
-<<<<<<< HEAD
+                sys.stdout.flush()
             
             # reset batch start
             batch_start = time.time()
 
         top1, top5, total = history
-
-    return loading_time, top1 / total, top5 / total
-
-=======
-                sys.stdout.flush()
-
-            # reset batch start
-            batch_start = time.time()
-
-        top1, top5, total = history
         if scheduler:
             scheduler.step()
 
     return loading_time, top1 / total, top5 / total
 
->>>>>>> f681f6cb
 def compare_pred_vs_actual(logit_scores: torch.Tensor, labels: torch.Tensor, silent: bool = False):
     logit_scores = logit_scores.to("cpu")
     labels = labels.to("cpu")
@@ -168,11 +134,7 @@
             top1 += 1
             top5 += 1
             continue
-<<<<<<< HEAD
         
-=======
-
->>>>>>> f681f6cb
         for j in range(1, 4):
             if labels[i] == predictions[i, j]:
                 top5 += 1
@@ -198,28 +160,16 @@
 
     if validation_loader is not None:
         validation_start = time.time()
-<<<<<<< HEAD
-        validation_loading_time, accuracy, top5 = training_cycle(model, validation_loader, num_epochs=0, start_epoch=0, device=device)
+        validation_loading_time, accuracy, top5 = training_cycle(model, train_dataloader=validation_loader, num_epochs=0, start_epoch=0, device=device)
         validation_time = time.time() - validation_start
         LOGGER.info("Pretrained top-1 accuracy: %.3f, top-5 accuracy %.3f", accuracy * 100, top5 * 100)
         DATALOG.info("%d,%d,%f,%f,%f,%f,%f", logging_utils.DATALOG_VALIDATION, 0, validation_start, validation_loading_time, validation_time, accuracy, top5)
-
-    for epoch in range(num_epochs):
-        epoch_start = time.time()
-        loading_time, accuracy, top5 = training_cycle(model, data_loader, optim_func, loss_fn, 1, epoch+1, device=device)
-=======
-        validation_loading_time, accuracy, top5 = training_cycle(model, train_dataloader=validation_loader, num_epochs=0, device=device)
-        validation_time = time.time() - validation_start
-        LOGGER.info("Pretrained top-1 accuracy: %.3f, top-5 accuracy %.3f", accuracy * 100, top5 * 100)
-        DATALOG.info("%d,%d,%f,%f,%f,%f,%f", 1, 0, validation_start, validation_loading_time, validation_time, accuracy, top5)
 
     max_lr = 0.01
     scheduler = torch.optim.lr_scheduler.OneCycleLR(optim_func, max_lr, epochs=8, steps_per_epoch=len(data_loader))
     for epoch in range(num_epochs):
         epoch_start = time.time()
-
-        loading_time, accuracy, top5 = training_cycle(model, train_dataloader=data_loader, optim_func=optim_func, loss_fn=loss_fn, scheduler=scheduler, num_epochs=1, device=device)
->>>>>>> f681f6cb
+        loading_time, accuracy, top5 = training_cycle(model, data_loader, optim_func, loss_fn, scheduler, 1, epoch+1, device=device)
         training_time += time.time() - epoch_start
         training_loading_time += loading_time
         LOGGER.info(
@@ -232,7 +182,6 @@
             accuracy * 100,
             top5 * 100,
         )
-<<<<<<< HEAD
         DATALOG.info("%d,%d,%f,%f,%f,%f,%f", logging_utils.DATALOG_TRAINING, epoch + 1, epoch_start, training_loading_time, training_time, accuracy, top5)
 
         if validation_loader is not None:
@@ -242,32 +191,13 @@
             validation_loading_time += loading_time
             LOGGER.info("[Epoch %3d] Validation top-1 accuracy: %.3f, top-5 accuracy %.3f", epoch + 1, accuracy * 100, top5 * 100)
             DATALOG.info("%d,%d,%f,%f,%f,%f,%f", logging_utils.DATALOG_VALIDATION, epoch + 1, validation_start, validation_loading_time, validation_time, accuracy, top5)
-=======
-        DATALOG.info("%d,%d,%f,%f,%f,%f,%f", 0, epoch + 1, epoch_start, training_loading_time, training_time, accuracy, top5)
-
-        if validation_loader is not None:
-            validation_start = time.time()
-            loading_time, accuracy, top5 = training_cycle(model, validation_loader, num_epochs=0, device=device)
-            validation_time += time.time() - validation_start
-            validation_loading_time += loading_time
-            LOGGER.info("[Epoch %3d] Validation top-1 accuracy: %.3f, top-5 accuracy %.3f", epoch + 1, accuracy * 100, top5 * 100)
-            DATALOG.info("%d,%d,%f,%f,%f,%f,%f", 1, epoch + 1, validation_start, validation_loading_time, validation_time, accuracy, top5)
 
             if accuracy >= target_accuracy:
                 LOGGER.info("Accuracy reached.")
                 break
->>>>>>> f681f6cb
-
-            if accuracy >= target_accuracy:
-                LOGGER.info("Accuracy reached.")
-                break
 
 def initialize_model(
-<<<<<<< HEAD
     model_type: str, num_channels: int, num_classes: int = 10, device: str = DEVICE
-=======
-    model_type: str, num_channels: int, num_classes: int, device: str = "cuda:0"
->>>>>>> f681f6cb
 ) -> tuple[nn.Module, nn.CrossEntropyLoss, torch.optim.Adam]:
     if model_type == "resnet":
         print("Initializing Resnet50 model")
