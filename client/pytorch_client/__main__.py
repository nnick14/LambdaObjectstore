import argparse
import torch
import os
import time

import pytorch_training
from pytorch_training import initialize_model, run_training_get_results
from infinicache_dataloaders import DatasetS3, S3Loader
from updated_datasets import DatasetDisk, MiniObjDataset
from pathlib import Path
from torch.utils.data import DataLoader
import utils
import logging_utils
import go_bindings

LOGGER = logging_utils.initialize_logger(True)

class SmartFormatter(argparse.HelpFormatter):
  """Add option to split lines in help messages"""

  def _split_lines(self, text, width):
    # this is the RawTextHelpFormatter._split_lines
    if text.startswith('R|'):
        return text[2:].splitlines()
    return argparse.HelpFormatter._split_lines(self, text, width)

# class RemainderAction(argparse.Action):
#     """Action to create script attribute"""
#     def __call__(self, parser, namespace, values, option_string=None):
#         if not values:
#             raise argparse.ArgumentError(
#                 self, "can't be empty")

#         setattr(namespace, self.dest, values[0])
#         setattr(namespace, "argv", values) 

def main():
  parser = argparse.ArgumentParser(description=__doc__, formatter_class=SmartFormatter)
  parser.add_argument("-v", "--version", action="version",
                      version="pytorch_client {}".format("1"))
  parser.add_argument("--dataset", action='store', type=str, help="Dataset to use, choosing from mnist, imagenet or cifar.", default="cifar")
  parser.add_argument("--ready", action='store_true', help="Set if data is loaded to the data source")
  parser.add_argument("--cpu", action='store_true', help="Using cpu for training.")
  parser.add_argument("--disk_source", action='store', type=str, help="Load dataset from disk and specifiy the path.", default="")
  parser.add_argument("--s3_source", action='store', type=str, help="Load dataset from S3 and specifiy the bucket.", default="cifar10-infinicache")
  parser.add_argument("--s3_train", action='store', type=str, help="Load training set from S3 and specifiy the bucket.", default="infinicache-cifar-train")
  parser.add_argument("--s3_test", action='store', type=str, help="Load test set from S3 and specifiy the bucket.", default="infinicache-cifar-test")
  parser.add_argument("--loader", action='store', type=str, help="Dataloader used, choosing from disk, s3, or infinicache.", default="disk")
  parser.add_argument("--model", action='store', type=str, help="Pretrained model, choosing from resnet, efficientnet or densenet.", default="")
  parser.add_argument("--batch", action='store', type=int, help="The size of batch.", default=64)
  parser.add_argument("--minibatch", action='store', type=int, help="The size of minibatch.", default=16)
  parser.add_argument("--epochs", action='store', type=int, help="Max epochs.", default=100)
  parser.add_argument("--accuracy", action='store', type=float, help="Target accuracy.", default=1.0)
  parser.add_argument("--benchmark", action='store_true', help="Simply benchmark the pretrained model.")
  parser.add_argument("--workers", action='store', type=int, help="Number of workers.", default=0)
  parser.add_argument("-o", "--output", action='store', type=str, help="Output file", default="")
  parser.add_argument("--prefix", action='store', type=str, help="Output prefix", default="")

  args, _ = parser.parse_known_args()

  if args.s3_source == "None":
    args.s3_source = ""
  if args.s3_train == "None":
    args.s3_train = ""
  if args.s3_test == "None":
    args.s3_test = ""

  if args.output != "":
    output = args.prefix + args.output
    pytorch_training.DATALOG = logging_utils.get_logger(pytorch_training.DATALOG.name, logging_utils.set_file_handler(output))

  normalize_cifar = utils.normalize_image(True)
  trainset, testset = None, None
  trainloader, testloader = None, None

  # Define the dataloader
  if args.dataset == "mnist":
    img_dims = (1, 28, 28)
  elif args.dataset == "cifar":
    img_dims = (3, 32, 32)
  else:
    img_dims = (3, 256, 256)

  # Define the dataset
  loadtestset = (args.s3_test != "")
  if args.disk_source != "":
    if args.s3_source != "":
      if args.ready:
        args.s3_source = ""
      
      if args.dataset == "cifar":
        args.disk_source = os.path.join(args.disk_source, "full")

      # trigger download
      start_time = time.time()
      trainset = DatasetDisk([args.disk_source], s3_bucket = args.s3_source, label_idx=0, dataset_name=args.dataset, img_transform=normalize_cifar)
      loading_time = time.time() - start_time
      if not args.ready:
<<<<<<< HEAD
        pytorch_training.DATALOG.info("%d,%d,%f,%f,%f,%f,%f", logging_utils.DATALOG_TRAINING, 0, start_time, loading_time, loading_time, len(trainset), len(trainset))
=======
        pytorch_training.DATALOG.info("%d,%d,%f,%f,%f,%f,%f", logging_utils.DATALOG_LOAD_ALL, 0, start_time, loading_time, loading_time, len(trainset), len(trainset))
>>>>>>> 78fead31

      if args.dataset == "cifar":
        train_source, test_source = utils.split_cifar_data(
          args.disk_source,
          os.path.join(os.path.dirname(__file__), "cifar_test_fnames.txt"),
        )
        trainset = DatasetDisk(train_source, label_idx=0, dataset_name=args.dataset + "_train", img_transform=normalize_cifar)
        testset = DatasetDisk(test_source, label_idx=0, dataset_name=args.dataset + "_test", img_transform=normalize_cifar)

    else:
      if args.ready:
        args.s3_train = ""
        args.s3_test = ""

      start_time = time.time()
      trainset = DatasetDisk(
        filepaths = [os.path.join(args.disk_source, "training")], s3_bucket = args.s3_train, label_idx=0, dataset_name=args.dataset + "_train", img_transform=normalize_cifar
      )
      loading_time = time.time() - start_time
      if not args.ready:
<<<<<<< HEAD
        pytorch_training.DATALOG.info("%d,%d,%f,%f,%f,%f,%f", logging_utils.DATALOG_TRAINING, 0, start_time, loading_time, loading_time, len(trainset), len(trainset))
=======
        pytorch_training.DATALOG.info("%d,%d,%f,%f,%f,%f,%f", logging_utils.DATALOG_LOAD_TRAINING, 0, start_time, loading_time, loading_time, len(trainset), len(trainset))
>>>>>>> 78fead31

      if loadtestset:
        start_time = time.time()
        testset = DatasetDisk(
          filepaths = [os.path.join(args.disk_source, "test")], s3_bucket = args.s3_test, label_idx=0, dataset_name=args.dataset + "_test", img_transform=normalize_cifar
        )
        loading_time = time.time() - start_time
        if not args.ready:
<<<<<<< HEAD
          pytorch_training.DATALOG.info("%d,%d,%f,%f,%f,%f,%f", logging_utils.DATALOG_VALIDATION, 0, start_time, loading_time, loading_time, len(testset), len(testset))
=======
          pytorch_training.DATALOG.info("%d,%d,%f,%f,%f,%f,%f", logging_utils.DATALOG_LOAD_VALIDATION, 0, start_time, loading_time, loading_time, len(testset), len(testset))
>>>>>>> 78fead31

  elif args.loader == "infinicache":
    go_bindings.GO_LIB = go_bindings.load_go_lib(os.path.join(os.path.dirname(__file__), "ecClient.so"))
    go_bindings.GO_LIB.initializeVars()

    if args.s3_train == "":
      args.s3_train = args.s3_source

    trainset = MiniObjDataset(
        args.s3_train,
        label_idx=0,
        channels=True,
        dataset_name=args.dataset + "_train",
        img_dims=img_dims,
        obj_size=args.minibatch,
        img_transform=normalize_cifar,
    )
    start_time = time.time()
    loading_time, total_samples = trainset.initial_set_all_data()
    pytorch_training.DATALOG.info("%d,%d,%f,%f,%f,%f,%f", logging_utils.DATALOG_LOAD_TRAINING, 0, start_time, loading_time, loading_time, total_samples, total_samples)

    if loadtestset:
      testset = MiniObjDataset(
          args.s3_test,
          label_idx=0,
          channels=True,
          dataset_name=args.dataset + "_test",
          img_dims=(3, 32, 32),
          obj_size=args.minibatch,
          img_transform=normalize_cifar,
      )
      start_time = time.time()
      loading_time, total_samples = testset.initial_set_all_data()
      pytorch_training.DATALOG.info("%d,%d,%f,%f,%f,%f,%f", logging_utils.DATALOG_LOAD_VALIDATION, 0, start_time, loading_time, loading_time, total_samples, total_samples)

  else:
    if args.s3_train == "":
      args.s3_train = args.s3_source

    trainset = DatasetS3(
        args.s3_train, label_idx=0, channels=True, testing=args.benchmark
    )
    if loadtestset:
      testset = DatasetS3(
          args.s3_test, label_idx=0, channels=True, testing=args.benchmark
      )

  # Define the dataloader
  if args.loader == "s3":
    trainloader = S3Loader(
      trainset, dataset_name=args.dataset, img_dims=img_dims, batch_size=args.batch
    )
    if loadtestset:
      testloader = S3Loader(
        testset, dataset_name=args.dataset, img_dims=img_dims, batch_size=args.batch
      )
  else:
    collate_fn = None
    batch = args.batch
    if args.loader == "infinicache":
      collate_fn = utils.infinicache_collate
      batch = args.batch/args.minibatch
    trainloader = DataLoader(
        trainset, batch_size=int(batch), shuffle=True, num_workers=args.workers, collate_fn=collate_fn, pin_memory=True
    )
    if loadtestset:
      testloader = DataLoader(
          testset, batch_size=int(batch), shuffle=True, num_workers=args.workers, collate_fn=collate_fn, pin_memory=True
      )

  # Define the model
  device = "cuda" if torch.cuda.is_available() else "cpu"
  if args.cpu:
    device = "cpu"
  num_classes = 10
  if args.dataset == "places":
    num_classes = 365
  model, loss_fn, optim_func = initialize_model(args.model, 3, num_classes=num_classes, device = device)
  print("Running training with the {}".format(args.loader))
  if args.benchmark:
    args.epochs = 0
  run_training_get_results(
      model, trainloader, testloader, optim_func, loss_fn, args.epochs, device, target_accuracy = args.accuracy
  )

main()<|MERGE_RESOLUTION|>--- conflicted
+++ resolved
@@ -96,11 +96,7 @@
       trainset = DatasetDisk([args.disk_source], s3_bucket = args.s3_source, label_idx=0, dataset_name=args.dataset, img_transform=normalize_cifar)
       loading_time = time.time() - start_time
       if not args.ready:
-<<<<<<< HEAD
-        pytorch_training.DATALOG.info("%d,%d,%f,%f,%f,%f,%f", logging_utils.DATALOG_TRAINING, 0, start_time, loading_time, loading_time, len(trainset), len(trainset))
-=======
         pytorch_training.DATALOG.info("%d,%d,%f,%f,%f,%f,%f", logging_utils.DATALOG_LOAD_ALL, 0, start_time, loading_time, loading_time, len(trainset), len(trainset))
->>>>>>> 78fead31
 
       if args.dataset == "cifar":
         train_source, test_source = utils.split_cifar_data(
@@ -121,11 +117,7 @@
       )
       loading_time = time.time() - start_time
       if not args.ready:
-<<<<<<< HEAD
-        pytorch_training.DATALOG.info("%d,%d,%f,%f,%f,%f,%f", logging_utils.DATALOG_TRAINING, 0, start_time, loading_time, loading_time, len(trainset), len(trainset))
-=======
         pytorch_training.DATALOG.info("%d,%d,%f,%f,%f,%f,%f", logging_utils.DATALOG_LOAD_TRAINING, 0, start_time, loading_time, loading_time, len(trainset), len(trainset))
->>>>>>> 78fead31
 
       if loadtestset:
         start_time = time.time()
@@ -134,11 +126,7 @@
         )
         loading_time = time.time() - start_time
         if not args.ready:
-<<<<<<< HEAD
-          pytorch_training.DATALOG.info("%d,%d,%f,%f,%f,%f,%f", logging_utils.DATALOG_VALIDATION, 0, start_time, loading_time, loading_time, len(testset), len(testset))
-=======
           pytorch_training.DATALOG.info("%d,%d,%f,%f,%f,%f,%f", logging_utils.DATALOG_LOAD_VALIDATION, 0, start_time, loading_time, loading_time, len(testset), len(testset))
->>>>>>> 78fead31
 
   elif args.loader == "infinicache":
     go_bindings.GO_LIB = go_bindings.load_go_lib(os.path.join(os.path.dirname(__file__), "ecClient.so"))
