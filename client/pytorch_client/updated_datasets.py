--- conflicted
+++ resolved
@@ -4,14 +4,10 @@
 import time
 from concurrent.futures import ThreadPoolExecutor, as_completed
 from io import BytesIO
-<<<<<<< HEAD
 from pathlib import Path
-from typing import Optional
-from functools import partial
-=======
 from typing import Optional, Union
 from threading import Lock
->>>>>>> e831bfb7
+from functools import partial
 
 import boto3
 import numpy as np
@@ -62,9 +58,8 @@
         img_transform: Optional[torchvision.transforms.Compose] = None,
         s3_bucket: str = "",
     ):
-<<<<<<< HEAD
         if len(filepaths) == 1:
-            localpath = filepaths[0]
+            localpath = Path(filepaths[0])
 
             # Download
             if s3_bucket != "":
@@ -74,12 +69,9 @@
             # Expand
             filepaths = list(localpath.rglob("*.png"))
             filepaths.extend(list(localpath.rglob("*.jpg")))
-
-        fpaths = list(map(lambda x: str(x), filepaths))
-        self.filepaths = np.array(sorted(fpaths, key=lambda filename: filename))
-=======
+            filepaths = list(map(lambda x: str(x), filepaths))
+
         self.filepaths = np.array(filepaths)
->>>>>>> e831bfb7
         self.label_idx = label_idx
         self.img_transform = img_transform
         self.total_samples = 0
