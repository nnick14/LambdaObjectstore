--- conflicted
+++ resolved
@@ -3,15 +3,11 @@
 from pathlib import Path
 
 import torch
-<<<<<<< HEAD
-import torchvision
-=======
 from torchvision import transforms
->>>>>>> f681f6cb
 import os
 
 
-def split_cifar_data(cifar_data_dir: str, test_fnames_path: str) -> list[Path]:
+def split_cifar_data(cifar_data_dir: str, test_fnames_path: str) -> list[str]:
     """
     Expects all files to be in a single directory with the same filenames as in the S3 bucket.
     """
