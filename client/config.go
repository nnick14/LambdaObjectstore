--- conflicted
+++ resolved
@@ -10,14 +10,9 @@
 	// MaxLambdaStores This setting will avoid network contention. Must equal or smaller than config.NumLambdaClusters
 	MaxLambdaStores int = config.NumLambdaClusters
 
-<<<<<<< HEAD
-	// Timeout Operation timeout
-	Timeout = 10 * time.Second
-=======
 	// Timeout The timeout of a single operation
 	Timeout = 10 * time.Second
 
 	// Timeout The timeout for sending header fields, and reading response headers.
 	HeaderTimeout = 1 * time.Second
->>>>>>> da5385c8
 )