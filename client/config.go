package client

import (
	"time"

	"github.com/mason-leap-lab/infinicache/proxy/config"
)

var (
	// MaxLambdaStores This setting will avoid network contention. Must equal or smaller than config.NumLambdaClusters
	MaxLambdaStores int = config.SliceSize

	// Timeout The timeout of a single operation
	Timeout = 10 * time.Second

<<<<<<< HEAD
	// HeaderTimeout The timeout for sending header fields, and reading response headers.
	HeaderTimeout = 10 * time.Second
=======
	// Timeout The timeout for sending header fields, and reading response headers.
	HeaderTimeout = 3 * time.Second

	// Timeout The timeout for sending header fields, and reading response headers.
	PreflightTimeout = 20 * time.Millisecond
>>>>>>> 29e1099b
)<|MERGE_RESOLUTION|>--- conflicted
+++ resolved
@@ -13,14 +13,9 @@
 	// Timeout The timeout of a single operation
 	Timeout = 10 * time.Second
 
-<<<<<<< HEAD
-	// HeaderTimeout The timeout for sending header fields, and reading response headers.
-	HeaderTimeout = 10 * time.Second
-=======
 	// Timeout The timeout for sending header fields, and reading response headers.
 	HeaderTimeout = 3 * time.Second
 
 	// Timeout The timeout for sending header fields, and reading response headers.
 	PreflightTimeout = 20 * time.Millisecond
->>>>>>> 29e1099b
 )