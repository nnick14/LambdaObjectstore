--- conflicted
+++ resolved
@@ -1,24 +1,15 @@
 package client
 
 import (
-<<<<<<< HEAD
-	"net"
-	"time"
-
-=======
 	"errors"
->>>>>>> 72e5f43b
 	"github.com/buraksezer/consistent"
 	"github.com/klauspost/reedsolomon"
 	"github.com/mason-leap-lab/redeo/resp"
 	"github.com/seiflotfy/cuckoofilter"
-<<<<<<< HEAD
-=======
 	"net"
 	"time"
 
 	protocol "github.com/mason-leap-lab/infinicache/common/types"
->>>>>>> 72e5f43b
 )
 
 type Conn struct {
