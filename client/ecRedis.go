package client

import (
	"bytes"
	"errors"
	"fmt"
	"io"
	"math/rand"
	"net"
	"strconv"
	"sync"
	"time"

	//"github.com/cespare/xxhash"
	"github.com/dchest/siphash"
	"github.com/google/uuid"
	"github.com/mason-leap-lab/infinicache/common/logger"
	protocol "github.com/mason-leap-lab/infinicache/common/types"
	"github.com/mason-leap-lab/redeo/resp"
)

var (
	log = &logger.ColorLogger{
		Prefix: "EcRedis ",
		Level:  logger.LOG_LEVEL_INFO,
		Color:  false,
	}
	// ErrUnexpectedResponse Unexplected response
	ErrUnexpectedResponse = errors.New("unexpected response")
)

func init() {
	rand.Seed(time.Now().UnixNano())
}

type hasher struct {
	partitionCount uint64
}

<<<<<<< HEAD
func (h hasher) Sum64(data []byte) uint64 {
	//return xxhash.Sum64(data)
	return siphash.Hash(5, 5, data)
=======
func (h *hasher) Sum64(data []byte) uint64 {
	return xxhash.Sum64(data)
>>>>>>> 4ca80d93
}

func (h *hasher) PartitionID(key []byte) int {
	hkey := h.Sum64(key)
	return int(hkey % h.partitionCount)
}

// Set New set API
// Internal error if result is false.
func (c *Client) Set(key string, val []byte) bool {
	_, ok := c.EcSet(key, val)
	return ok
}

// EcSet Internal API
func (c *Client) EcSet(key string, val []byte, args ...interface{}) (string, bool) {
	// Debuging options
	var dryrun int
	var placements []int
	if len(args) > 0 {
		dryrun, _ = args[0].(int)
	}
	if len(args) > 1 {
		p, ok := args[1].([]int)
		if ok && len(p) >= c.Shards {
			placements = p
		}
	}

	stats := &c.logEntry
	stats.Begin = time.Now()
	stats.ReqId = uuid.New().String()

	// randomly generate destiny lambda store id
	numClusters := MaxLambdaStores
	if dryrun > 0 {
		numClusters = dryrun
	}
	index := random(numClusters, c.Shards)
	if dryrun > 0 && placements != nil {
		copy(placements, index)
		return stats.ReqId, true
	}
	//addr, ok := c.getHost(key)
	//fmt.Println("in SET, key is: ", key)
	member := c.Ring.LocateKey([]byte(key))
	host := member.String()
	// log.Debug("ring LocateKey costs: %v", time.Since(stats.Begin))
	//log.Debug("SET located host: %s for key \"%s\"", host, key)
	fmt.Printf("SET located host: %s for key \"%s\"\n", host, key)

	shards, err := c.encode(val)
	if err != nil {
		log.Warn("EcSet failed to encode: %v", err)
		return stats.ReqId, false
	}

	var wg sync.WaitGroup
	ret := newEcRet(c.Shards)
	for i := 0; i < ret.Len(); i++ {
		//fmt.Println("shards", i, "is", shards[i])
		wg.Add(1)
		go c.set(host, key, stats.ReqId, len(val), i, shards[i], index[i], ret, &wg)
	}
	wg.Wait()
	stats.ReqLatency = time.Since(stats.Begin)
	stats.Duration = stats.ReqLatency

	if ret.Err != nil {
		return stats.ReqId, false
	}

	nanoLog(logClient, "set", stats.ReqId, stats.Begin.UnixNano(),
		int64(stats.Duration), int64(stats.ReqLatency), int64(0), int64(0),
		false, false, len(val))
	log.Info("Set %s %d %d", key, len(val), int64(stats.Duration))

	if placements != nil {
		for i, ret := range ret.Rets {
			placements[i], _ = strconv.Atoi(ret.(string))
		}
	}

	return stats.ReqId, true
}

// Get New get API. No size is required.
// Internal error if the bool is set to false
func (c *Client) Get(key string) (ReadAllCloser, bool) {
	_, reader, ok := c.EcGet(key, 0)
	return reader, ok
}

// EcGet Internal API
// returns reqId, reader, and a bool indicate error. If not found, the reader will be nil.
func (c *Client) EcGet(key string, args ...interface{}) (string, ReadAllCloser, bool) {
	var dryrun int
	if len(args) > 0 {
		dryrun, _ = args[0].(int)
	}

	stats := &c.logEntry
	stats.Begin = time.Now()
	stats.ReqId = uuid.New().String()
	if dryrun > 0 {
		return stats.ReqId, nil, true
	}

	//addr, ok := c.getHost(key)
	member := c.Ring.LocateKey([]byte(key))
	host := member.String()
	//fmt.Println("ring LocateKey costs:", time.Since(t))
	fmt.Printf("GET located host: %s for key \"%s\"\n", host, key)

	// Send request and wait
	var wg sync.WaitGroup
	ret := newEcRet(c.Shards)
	for i := 0; i < ret.Len(); i++ {
		wg.Add(1)
		go c.get(host, key, stats.ReqId, i, ret, &wg)
	}
	wg.Wait()
	stats.RecLatency = time.Since(stats.Begin)

	// Nil check
	if ret.Size == 0 {
		return stats.ReqId, nil, true // Set true to differentiate not found and error.
	}

	// Filter results
	chunks := make([][]byte, ret.Len())
	failed := make([]int, 0, ret.Len())
	for i := range ret.Rets {
		err := ret.Error(i)
		if err != nil {
			failed = append(failed, i)
		} else {
			chunks[i] = ret.Ret(i)
		}
	}

	decodeStart := time.Now()
	reader, err := c.decode(stats, chunks, ret.Size)
	if err != nil {
		return stats.ReqId, nil, false
	}

	end := time.Now()
	stats.Duration = end.Sub(stats.Begin)
	nanoLog(logClient, "get", stats.ReqId, stats.Begin.UnixNano(),
		int64(stats.Duration), int64(0), int64(stats.RecLatency), int64(end.Sub(decodeStart)),
		stats.AllGood, stats.Corrupted, ret.Size)
	log.Info("Got %s %d %d ( %d %d )", key, ret.Size, int64(stats.Duration), int64(stats.RecLatency), int64(end.Sub(decodeStart)))

	// Try recover
	if len(failed) > 0 {
		c.recover(host, key, uuid.New().String(), ret.Size, failed, chunks)
	}

	return stats.ReqId, reader, true
}

// Obsoleted
// func (c *Client) getHost(key string) (addr string, ok bool) {
// 	// linear search through all filters and locate the one that holds the key
// 	for addr, filter := range c.mappingTable {
// 		found := filter.Lookup([]byte(key))
// 		if found { // if found, return the address
// 			return addr, true
// 		}
// 	}
// 	// otherwise, return nil
// 	return "", false
// }

// random will generate random sequence within the lambda stores
// index and get top n id
func random(cluster, n int) []int {
	return rand.Perm(cluster)[:n]
}

func (c *Client) setError(ret *ecRet, addr string, i int, err error) {
	if err == io.EOF {
		c.disconnect(addr, i)
	} else if err, ok := err.(net.Error); ok && err.Timeout() {
		c.disconnect(addr, i)
	}
	ret.SetError(i, err)
}

func (c *Client) set(addr string, key string, reqId string, size int, i int, val []byte, lambdaId int, ret *ecRet, wg *sync.WaitGroup) {
	if wg != nil {
		defer wg.Done()
	}

	if err := c.validate(addr, i); err != nil {
		c.setError(ret, addr, i, err)
		log.Warn("Failed to validate connection %d@%s(%s): %v", i, key, addr, err)
		return
	}
	cn := c.conns[addr][i]
	w := cn.W

	cn.conn.SetWriteDeadline(time.Now().Add(Timeout)) // Set deadline for request
	defer cn.conn.SetWriteDeadline(time.Time{})

	w.WriteMultiBulkSize(10)
	w.WriteBulkString(protocol.CMD_SET_CHUNK)
	w.WriteBulkString(key)
	w.WriteBulkString(reqId)
	w.WriteBulkString(strconv.Itoa(size))
	w.WriteBulkString(strconv.Itoa(i))
	w.WriteBulkString(strconv.Itoa(c.DataShards))
	w.WriteBulkString(strconv.Itoa(c.ParityShards))
	w.WriteBulkString(strconv.Itoa(lambdaId))
	w.WriteBulkString(strconv.Itoa(MaxLambdaStores))
	if err := w.Flush(); err != nil {
		c.setError(ret, addr, i, err)
		log.Warn("Failed to flush headers of setting %d@%s(%s): %v", i, key, addr, err)
		return
	}
	cn.conn.SetWriteDeadline(time.Time{})

	// Flush pipeline
	//if err := c.W[i].Flush(); err != nil {
	if err := w.CopyBulk(bytes.NewReader(val), int64(len(val))); err != nil {
		c.setError(ret, addr, i, err)
		log.Warn("Failed to stream body of setting %d@%s(%s): %v", i, key, addr, err)
		return
	}
	if err := w.Flush(); err != nil {
		c.setError(ret, addr, i, err)
		log.Warn("Failed to finalize rest of setting %d@%s(%s): %v", i, key, addr, err)
		return
	}

	log.Debug("Initiated setting %d@%s(%s)", i, key, addr)
	c.recvSet("Set", addr, reqId, i, ret, nil)
}

func (c *Client) get(addr string, key string, reqId string, i int, ret *ecRet, wg *sync.WaitGroup) {
	if wg != nil {
		defer wg.Done()
	}

	if err := c.validate(addr, i); err != nil {
		c.setError(ret, addr, i, err)
		log.Warn("Failed to validate connection %d@%s(%s): %v", i, key, addr, err)
		return
	}
	cn := c.conns[addr][i]
	cn.conn.SetWriteDeadline(time.Now().Add(Timeout)) // Set deadline for request
	defer cn.conn.SetWriteDeadline(time.Time{})

	// tGet := time.Now()
	// fmt.Println("Client send GET req timeStamp", tGet, "chunkId is", i)
	// cmd key reqId chunkId
	cn.W.WriteCmdString(protocol.CMD_GET_CHUNK, key, reqId, strconv.Itoa(i))

	// Flush pipeline
	//if err := c.W[i].Flush(); err != nil {
	if err := cn.W.Flush(); err != nil {
		c.setError(ret, addr, i, err)
		log.Warn("Failed to initiate getting %d@%s(%s): %v", i, key, addr, err)
		return
	}
	cn.conn.SetWriteDeadline(time.Time{})

	log.Debug("Initiated getting %d@%s(%s)", i, key, addr)
	c.recvGet("Got", addr, reqId, i, ret, nil)
}

func (c *Client) recvSet(prompt string, addr string, reqId string, i int, ret *ecRet, wg *sync.WaitGroup) {
	if wg != nil {
		defer wg.Done()
	}

	cn := c.conns[addr][i]
	cn.conn.SetReadDeadline(time.Now().Add(Timeout)) // Set deadline for response
	defer cn.conn.SetReadDeadline(time.Time{})

	// peeking response type and receive
	// chunk id
	type0, err := cn.R.PeekType()
	if err != nil {
		log.Warn("PeekType error on receiving chunk %d: %v", i, err)
		c.setError(ret, addr, i, err)
		return
	}

	// Check error
	switch type0 {
	case resp.TypeError:
		strErr, err := c.conns[addr][i].R.ReadError()
		if err == nil {
			err = errors.New(strErr)
		}
		log.Warn("Error on receiving chunk %d: %v", i, err)
		c.setError(ret, addr, i, err)
		return
	}

	// Read fields
	respId, _ := c.conns[addr][i].R.ReadBulkString()
	chunkId, _ := c.conns[addr][i].R.ReadBulkString()
	storeId, _ := c.conns[addr][i].R.ReadBulkString()

	// Match reqId and chunk
	if respId != reqId || chunkId != strconv.Itoa(i) {
		log.Warn("Unexpected response %s(%s), expects %s(%d)", respId, chunkId, reqId, i)
		ret.SetError(i, ErrUnexpectedResponse)
		return
	}

	log.Debug("%s chunk %d", prompt, i)
	ret.Set(i, storeId)
}

func (c *Client) recvGet(prompt string, addr string, reqId string, i int, ret *ecRet, wg *sync.WaitGroup) {
	if wg != nil {
		defer wg.Done()
	}

	cn := c.conns[addr][i]
	cn.conn.SetReadDeadline(time.Now().Add(Timeout)) // Set deadline for response
	defer cn.conn.SetReadDeadline(time.Time{})

	// peeking response type and receive
	// chunk id
	type0, err := cn.R.PeekType()
	if err != nil {
		log.Warn("PeekType error on receiving chunk %d: %v", i, err)
		c.setError(ret, addr, i, err)
		return
	}

	// Check error
	switch type0 {
	case resp.TypeError:
		strErr, err := c.conns[addr][i].R.ReadError()
		if err == nil {
			err = errors.New(strErr)
		}
		log.Warn("Error on receiving chunk %d: %v", i, err)
		c.setError(ret, addr, i, err)
		return
	case resp.TypeNil:
		err := c.conns[addr][i].R.ReadNil()
		if err != nil {
			log.Warn("Error on receiving chunk %d: %v", i, err)
			c.setError(ret, addr, i, err)
			return
		}
		log.Debug("Not found: chunk %d", i)
		ret.Set(i, nil)
		return
	}

	// Read header fields
	respId, _ := c.conns[addr][i].R.ReadBulkString()
	strSize, _ := c.conns[addr][i].R.ReadBulkString()
	chunkId, _ := c.conns[addr][i].R.ReadBulkString()
	cn.conn.SetReadDeadline(time.Time{})

	// Matching reqId and chunk
	if respId != reqId || (chunkId != strconv.Itoa(i) && chunkId != "-1") {
		log.Warn("Unexpected response %s(%s), expects %s(%d)", respId, chunkId, reqId, i)
		ret.SetError(i, ErrUnexpectedResponse)
		return
	}

	// Abandon?
	if chunkId == "-1" {
		log.Debug("Abandon late chunk %d", i)
		return
	}

	// Read value
	valReader, err := c.conns[addr][i].R.StreamBulk()
	if err != nil {
		log.Warn("Error on getting reader of received chunk %d: %v", i, err)
		c.setError(ret, addr, i, err)
		return
	}
	val, err := valReader.ReadAll()
	if err != nil {
		log.Error("Error on steaming received chunk %d: %v", i, err)
		c.setError(ret, addr, i, err)
		return
	}

	if ret.Size == 0 {
		ret.Size, _ = strconv.Atoi(strSize) // If err, we can try in another chunk
	}

	log.Debug("%s chunk %d", prompt, i)
	ret.Set(i, val)
}

func (c *Client) recover(addr string, key string, reqId string, size int, failed []int, shards [][]byte) {
	var wg sync.WaitGroup
	ret := newEcRet(c.Shards)
	for _, i := range failed {
		wg.Add(1)
		// lambdaId = 0, for lambdaID of a specified key is fixed on setting.
		go c.set(addr, key, reqId, size, i, shards[i], 0, ret, &wg)
	}
	wg.Wait()

	if ret.Err != nil {
		log.Warn("Failed to recover shards of %s: %v", key, failed)
	} else {
		log.Info("Succeeded to recover shards of %s: %v", key, failed)
	}
}

func (c *Client) encode(obj []byte) ([][]byte, error) {
	// split obj first
	shards, err := c.EC.Split(obj)
	if err != nil {
		log.Warn("Encoding split err: %v", err)
		return nil, err
	}
	// Encode parity
	err = c.EC.Encode(shards)
	if err != nil {
		log.Warn("Encoding encode err: %v", err)
		return nil, err
	}
	ok, err := c.EC.Verify(shards)
	if !ok {
		log.Warn("Failed to verify encoding: %v", err)
		return nil, err
	}
	log.Debug("Encoding succeeded.")
	return shards, err
}

func (c *Client) decode(stats *logEntry, data [][]byte, size int) (ReadAllCloser, error) {
	// var err error
	stats.AllGood, _ = c.EC.Verify(data)
	if stats.AllGood {
		log.Debug("No reconstruction needed.")
		// } else if err != nil {
		// 	stats.Corrupted = true
		// 	log.Debug("Verification error, impossible to reconstructing data: %v", err)
		// 	return nil, err
	} else {
		log.Debug("Verification failed. Reconstructing data...")
		err := c.EC.Reconstruct(data)
		if err != nil {
			log.Warn("Reconstruction failed: %v", err)
			return nil, err
		}
		stats.Corrupted, err = c.EC.Verify(data)
		if !stats.Corrupted {
			log.Warn("Verification failed after reconstruction, data could be corrupted: %v", err)
			return nil, err
		}

		log.Debug("Reconstructed")
	}

	return NewJoinReader(data, size, c.EC.Join), nil
}<|MERGE_RESOLUTION|>--- conflicted
+++ resolved
@@ -37,14 +37,9 @@
 	partitionCount uint64
 }
 
-<<<<<<< HEAD
 func (h hasher) Sum64(data []byte) uint64 {
 	//return xxhash.Sum64(data)
 	return siphash.Hash(5, 5, data)
-=======
-func (h *hasher) Sum64(data []byte) uint64 {
-	return xxhash.Sum64(data)
->>>>>>> 4ca80d93
 }
 
 func (h *hasher) PartitionID(key []byte) int {
