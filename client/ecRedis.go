package client

import (
	"bytes"
	"errors"
	"fmt"
	"io"
	"math/rand"
	"net"
	"strconv"
	"sync"
	"time"

	"github.com/ScottMansfield/nanolog"
	"github.com/cespare/xxhash"
	"github.com/google/uuid"
	"github.com/mason-leap-lab/infinicache/common/logger"
	protocol "github.com/mason-leap-lab/infinicache/common/types"
	"github.com/mason-leap-lab/redeo/resp"
)

var (
	log = &logger.ColorLogger{
		Prefix: "EcRedis ",
		Level:  logger.LOG_LEVEL_INFO,
		Color:  true,
	}
	ErrUnexpectedResponse = errors.New("Unexpected response")
)

func init() {
	rand.Seed(time.Now().UnixNano())
}

type Member string

func (m Member) String() string {
	return string(m)
}

type hasher struct{}

func (h hasher) Sum64(data []byte) uint64 {
	return xxhash.Sum64(data)
}

func NewRequestWriter(wr io.Writer) *resp.RequestWriter {
	return resp.NewRequestWriter(wr)
}
func NewResponseReader(rd io.Reader) resp.ResponseReader {
	return resp.NewResponseReader(rd)
}

// New set API
// Internal error if result is false.
func (c *Client) Set(key string, val []byte) bool {
	_, ok := c.EcSet(key, val)
	return ok
}

// Internal API
func (c *Client) EcSet(key string, val []byte, args ...interface{}) (string, bool) {
	// Debuging options
	var dryrun int
	var placements []int
	if len(args) > 0 {
		dryrun, _ = args[0].(int)
	}
	if len(args) > 1 {
		p, ok := args[1].([]int)
		if ok && len(p) >= c.Shards {
			placements = p
		}
	}

	stats := &c.Data
	stats.Begin = time.Now()
	stats.ReqId = uuid.New().String()

	// randomly generate destiny lambda store id
	numClusters := MaxLambdaStores
	if dryrun > 0 {
		numClusters = dryrun
	}
	index := random(numClusters, c.Shards)
	if dryrun > 0 && placements != nil {
		for i, ret := range index {
			placements[i] = ret
		}
		return stats.ReqId, true
	}
	//addr, ok := c.getHost(key)
	//fmt.Println("in SET, key is: ", key)
	member := c.Ring.LocateKey([]byte(key))
	host := member.String()
	// log.Debug("ring LocateKey costs: %v", time.Since(stats.Begin))
	// log.Debug("SET located host: %s", host)

	shards, err := c.encode(val)
	if err != nil {
		log.Warn("EcSet failed to encode: %v", err)
		return stats.ReqId, false
	}

	var wg sync.WaitGroup
	ret := newEcRet(c.Shards)
	for i := 0; i < ret.Len(); i++ {
		//fmt.Println("shards", i, "is", shards[i])
		wg.Add(1)
		go c.set(host, key, stats.ReqId, len(val), i, shards[i], index[i], ret, &wg)
	}
	wg.Wait()
	stats.ReqLatency = time.Since(stats.Begin)
	stats.Duration = stats.ReqLatency

	if ret.Err != nil {
		return stats.ReqId, false
	}

	nanolog.Log(LogClient, "set", stats.ReqId, stats.Begin.UnixNano(),
		int64(stats.Duration), int64(stats.ReqLatency), int64(0), int64(0),
		false, false)
	log.Info("Set %s %d", key, int64(stats.Duration))

	if placements != nil {
		for i, ret := range ret.Rets {
			placements[i], _ = strconv.Atoi(string(ret.([]byte)))
		}
	}
	fmt.Println("placements is", index)

	return stats.ReqId, true
}

// New get API, not size is required.
// Internal error if the bool is set to false
func (c *Client) Get(key string) (io.ReadCloser, bool) {
	_, reader, ok := c.EcGet(key, 0)
	return reader, ok
}

// Internal API
// returns reqId, reader, and a bool indicate error. If not found, the reader will be nil.
func (c *Client) EcGet(key string, args ...interface{}) (string, ReadAllCloser, bool) {
	var dryrun int
	if len(args) > 0 {
		dryrun, _ = args[0].(int)
	}

	stats := &c.Data
	stats.Begin = time.Now()
	stats.ReqId = uuid.New().String()
	if dryrun > 0 {
		return stats.ReqId, nil, true
	}

	//addr, ok := c.getHost(key)
	member := c.Ring.LocateKey([]byte(key))
	host := member.String()
	//fmt.Println("ring LocateKey costs:", time.Since(t))
	//fmt.Println("GET located host: ", host)

	// Send request and wait
	var wg sync.WaitGroup
	ret := newEcRet(c.Shards)
	for i := 0; i < ret.Len(); i++ {
		wg.Add(1)
		go c.get(host, key, stats.ReqId, i, ret, &wg)
	}
	wg.Wait()
	stats.RecLatency = time.Since(stats.Begin)

	// Nil check
	if ret.Size == 0 {
		return stats.ReqId, nil, true // Set true to differentiate not found and error.
	}

	// Filter results
	chunks := make([][]byte, ret.Len())
	failed := make([]int, 0, ret.Len())
	for i, _ := range ret.Rets {
		err := ret.Error(i)
		if err != nil {
			failed = append(failed, i)
		} else {
			chunks[i] = ret.Ret(i)
		}
	}

	decodeStart := time.Now()
	reader, err := c.decode(stats, chunks, ret.Size)
	if err != nil {
		return stats.ReqId, nil, false
	}

	end := time.Now()
	stats.Duration = end.Sub(stats.Begin)
	nanolog.Log(LogClient, "get", stats.ReqId, stats.Begin.UnixNano(),
		int64(stats.Duration), int64(0), int64(stats.RecLatency), int64(end.Sub(decodeStart)),
		stats.AllGood, stats.Corrupted)
	log.Info("Got %s %d ( %d %d )", key, int64(stats.Duration), int64(stats.RecLatency), int64(end.Sub(decodeStart)))

	// Try recover
	if len(failed) > 0 {
		c.recover(host, key, uuid.New().String(), ret.Size, failed, chunks)
	}

	return stats.ReqId, reader, true
}

func (c *Client) getHost(key string) (addr string, ok bool) {
	// linear search through all filters and locate the one that holds the key
	for addr, filter := range c.MappingTable {
		found := filter.Lookup([]byte(key))
		if found { // if found, return the address
			return addr, true
		}
	}
	// otherwise, return nil
	return "", false
}

// random will generate random sequence within the lambda stores
// index and get top n id
func random(cluster, n int) []int {
	return rand.Perm(cluster)[:n]
}

func (c *Client) setError(ret *ecRet, addr string, i int, err error) {
	if err == io.EOF {
		c.disconnect(addr, i)
	} else if err, ok := err.(net.Error); ok && err.Timeout() {
		c.disconnect(addr, i)
	}
	ret.SetError(i, err)
}

func (c *Client) set(addr string, key string, reqId string, size int, i int, val []byte, lambdaId int, ret *ecRet, wg *sync.WaitGroup) {
	if wg != nil {
		defer wg.Done()
	}

	if err := c.validate(addr, i); err != nil {
		c.setError(ret, addr, i, err)
		log.Warn("Failed to validate connection %d@%s(%s): %v", i, key, addr, err)
		return
	}
	cn := c.Conns[addr][i]
	cn.conn.SetWriteDeadline(time.Now().Add(Timeout)) // Set deadline for request
	defer cn.conn.SetWriteDeadline(time.Time{})

	w := cn.W
	w.WriteMultiBulkSize(10)
	w.WriteBulkString(protocol.CMD_SET_CHUNK)
	w.WriteBulkString(key)
	w.WriteBulkString(reqId)
	w.WriteBulkString(strconv.Itoa(size))
	w.WriteBulkString(strconv.Itoa(i))
	w.WriteBulkString(strconv.Itoa(c.DataShards))
	w.WriteBulkString(strconv.Itoa(c.ParityShards))
	w.WriteBulkString(strconv.Itoa(lambdaId))
	w.WriteBulkString(strconv.Itoa(MaxLambdaStores))

	// Flush pipeline
	//if err := c.W[i].Flush(); err != nil {
	if err := w.CopyBulk(bytes.NewReader(val), int64(len(val))); err != nil {
		c.setError(ret, addr, i, err)
		log.Warn("Failed to initiate setting %d@%s(%s): %v", i, key, addr, err)
		return
	}
	if err := w.Flush(); err != nil {
		c.setError(ret, addr, i, err)
		log.Warn("Failed to initiate setting %d@%s(%s): %v", i, key, addr, err)
		return
	}
	cn.conn.SetWriteDeadline(time.Time{})

	log.Debug("Initiated setting %d@%s(%s)", i, key, addr)
	c.recvSet("Set", addr, reqId, i, ret, nil)
}

func (c *Client) get(addr string, key string, reqId string, i int, ret *ecRet, wg *sync.WaitGroup) {
	if wg != nil {
		defer wg.Done()
	}

	if err := c.validate(addr, i); err != nil {
		c.setError(ret, addr, i, err)
		log.Warn("Failed to validate connection %d@%s(%s): %v", i, key, addr, err)
		return
	}
	cn := c.Conns[addr][i]
	cn.conn.SetWriteDeadline(time.Now().Add(Timeout)) // Set deadline for request
	defer cn.conn.SetWriteDeadline(time.Time{})

	// tGet := time.Now()
	// fmt.Println("Client send GET req timeStamp", tGet, "chunkId is", i)
	// cmd key reqId chunkId
	cn.W.WriteCmdString(protocol.CMD_GET_CHUNK, key, reqId, strconv.Itoa(i))

	// Flush pipeline
	//if err := c.W[i].Flush(); err != nil {
	if err := cn.W.Flush(); err != nil {
		c.setError(ret, addr, i, err)
		log.Warn("Failed to initiate getting %d@%s(%s): %v", i, key, addr, err)
		return
	}
	cn.conn.SetWriteDeadline(time.Time{})

	log.Debug("Initiated getting %d@%s(%s)", i, key, addr)
	c.recvGet("Got", addr, reqId, i, ret, nil)
}

<<<<<<< HEAD
func (c *Client) rec(prompt string, addr string, i int, reqId string, ret *ecRet, wg *sync.WaitGroup) {
=======
func (c *Client) recvSet(prompt string, addr string, reqId string, i int, ret *ecRet, wg *sync.WaitGroup) {
>>>>>>> 71fa9a07
	if wg != nil {
		defer wg.Done()
	}

	cn := c.Conns[addr][i]
	cn.conn.SetReadDeadline(time.Now().Add(Timeout)) // Set deadline for response
	defer cn.conn.SetReadDeadline(time.Time{})

	// peeking response type and receive
	// chunk id
	type0, err := cn.R.PeekType()
	if err != nil {
		log.Warn("PeekType error on receiving chunk %d: %v", i, err)
		c.setError(ret, addr, i, err)
		return
	}

	// Check error
	switch type0 {
	case resp.TypeError:
		strErr, err := c.Conns[addr][i].R.ReadError()
		if err == nil {
			err = errors.New(strErr)
		}
		log.Warn("Error on receiving chunk %d: %v", i, err)
		c.setError(ret, addr, i, err)
		return
	}

	// Read fields
	respId, _ := c.Conns[addr][i].R.ReadBulkString()
	chunkId, _ := c.Conns[addr][i].R.ReadBulkString()
	storeId, _ := c.Conns[addr][i].R.ReadBulkString()

	// Match reqId and chunk
	if respId != reqId || chunkId != strconv.Itoa(i) {
		log.Warn("Unexpected response %s(%s), expects %s(%d)", respId, chunkId, reqId, i)
		ret.SetError(i, ErrUnexpectedResponse)
		return
	}

	log.Debug("%s chunk %d", prompt, i)
	ret.Set(i, storeId)
}

func (c *Client) recvGet(prompt string, addr string, reqId string, i int, ret *ecRet, wg *sync.WaitGroup) {
	if wg != nil {
		defer wg.Done()
	}

	cn := c.Conns[addr][i]
	cn.conn.SetReadDeadline(time.Now().Add(Timeout))  // Set deadline for response
	defer cn.conn.SetReadDeadline(time.Time{})

	// peeking response type and receive
	// chunk id
	type0, err := cn.R.PeekType()
	if err != nil {
		log.Warn("PeekType error on receiving chunk %d: %v", i, err)
		c.setError(ret, addr, i, err)
		return
	}

	// Check error
	switch type0 {
	case resp.TypeError:
		strErr, err := c.Conns[addr][i].R.ReadError()
		if err == nil {
			err = errors.New(strErr)
		}
		log.Warn("Error on receiving chunk %d: %v", i, err)
		c.setError(ret, addr, i, err)
		return
	case resp.TypeNil:
		err := c.Conns[addr][i].R.ReadNil()
		if err != nil {
			log.Warn("Error on receiving chunk %d: %v", i, err)
			c.setError(ret, addr, i, err)
			return
		}
		log.Debug("Not found chunk %d", prompt, i)
		ret.Set(i, nil)
		return
	}

	// Read header fields
	respId, _ := c.Conns[addr][i].R.ReadBulkString()
	strSize, _ := c.Conns[addr][i].R.ReadBulkString()
	chunkId, _ := c.Conns[addr][i].R.ReadBulkString()

	// Matching reqId and chunk
	if respId != reqId || (chunkId != strconv.Itoa(i) && chunkId != "-1") {
		log.Warn("Unexpected response %s(%s), expects %s(%d)", respId, chunkId, reqId, i)
		ret.SetError(i, ErrUnexpectedResponse)
		return
	}

	// Abandon?
	if chunkId == "-1" {
		log.Debug("Abandon late chunk %d", i)
		return
	}

	// Read value
	valReader, err := c.Conns[addr][i].R.StreamBulk()
	if err != nil {
		log.Warn("Error on get value reader on receiving chunk %d: %v", i, err)
		c.setError(ret, addr, i, err)
		return
	}
	val, err := valReader.ReadAll()
	if err != nil {
		log.Error("Error on get value on receiving chunk %d: %v", i, err)
		c.setError(ret, addr, i, err)
		return
	}

	if ret.Size == 0 {
		ret.Size, _ = strconv.Atoi(strSize)   // If err, we can try in another chunk
	}

	log.Debug("%s chunk %d", prompt, i)
	ret.Set(i, val)
}

func (c *Client) recover(addr string, key string, reqId string, size int, failed []int, shards [][]byte) {
	var wg sync.WaitGroup
	ret := newEcRet(c.Shards)
	for _, i := range failed {
		wg.Add(1)
		// lambdaId = 0, for lambdaID of a specified key is fixed on setting.
		go c.set(addr, key, reqId, size, i, shards[i], 0, ret, &wg)
	}
	wg.Wait()

	if ret.Err != nil {
		log.Warn("Failed to recover shards of %s: %v", key, failed)
	} else {
		log.Info("Succeeded to recover shards of %s: %v", key, failed)
	}
}

func (c *Client) encode(obj []byte) ([][]byte, error) {
	// split obj first
	shards, err := c.EC.Split(obj)
	if err != nil {
		log.Warn("Encoding split err: %v", err)
		return nil, err
	}
	// Encode parity
	err = c.EC.Encode(shards)
	if err != nil {
		log.Warn("Encoding encode err: %v", err)
		return nil, err
	}
	ok, err := c.EC.Verify(shards)
	if ok == false {
		log.Warn("Failed to verify encoding: %v", err)
		return nil, err
	}
	log.Debug("Encoding succeeded.")
	return shards, err
}

func (c *Client) decode(stats *DataEntry, data [][]byte, size int) (ReadAllCloser, error) {
	// var err error
	stats.AllGood, _ = c.EC.Verify(data)
	if stats.AllGood {
		log.Debug("No reconstruction needed.")
		// } else if err != nil {
		// 	stats.Corrupted = true
		// 	log.Debug("Verification error, impossible to reconstructing data: %v", err)
		// 	return nil, err
	} else {
		log.Debug("Verification failed. Reconstructing data...")
		err := c.EC.Reconstruct(data)
		if err != nil {
			log.Warn("Reconstruction failed: %v", err)
			return nil, err
		}
		stats.Corrupted, err = c.EC.Verify(data)
		if !stats.Corrupted {
			log.Warn("Verification failed after reconstruction, data could be corrupted: %v", err)
			return nil, err
		} else {
			log.Debug("Reconstructed")
		}
	}

	return NewJoinReader(data, size, c.EC.Join), nil
}

type Joiner func(io.Writer, [][]byte, int) error

type JoinReader struct {
	io.ReadCloser
	writer io.Writer
	data [][]byte
	read int
	size int
	once sync.Once
	joiner Joiner
}

func NewJoinReader(data [][]byte, size int, joiner Joiner) *JoinReader {
	reader, writer := io.Pipe()
	return &JoinReader{
		ReadCloser: reader,
		writer: writer,
		data: data,
		size: size,
		joiner: joiner,
	}
}

func (r *JoinReader) Read(p []byte) (n int, err error) {
	r.once.Do(r.join)
	n, err = r.ReadCloser.Read(p)
	r.read += n
	return
}

func (r *JoinReader) Len() int {
	return r.size - r.read
}

func (r *JoinReader) ReadAll() (buf []byte, err error) {
	buf = make([]byte, r.Len())
	n, err := io.ReadFull(r.ReadCloser, buf)
	r.read += n
	r.ReadCloser.Close()
	return
}

func (r *JoinReader) join() {
	go r.joiner(r.writer, r.data, r.size)
}<|MERGE_RESOLUTION|>--- conflicted
+++ resolved
@@ -311,11 +311,7 @@
 	c.recvGet("Got", addr, reqId, i, ret, nil)
 }
 
-<<<<<<< HEAD
-func (c *Client) rec(prompt string, addr string, i int, reqId string, ret *ecRet, wg *sync.WaitGroup) {
-=======
 func (c *Client) recvSet(prompt string, addr string, reqId string, i int, ret *ecRet, wg *sync.WaitGroup) {
->>>>>>> 71fa9a07
 	if wg != nil {
 		defer wg.Done()
 	}
