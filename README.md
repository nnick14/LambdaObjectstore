--- conflicted
+++ resolved
@@ -98,14 +98,7 @@
 ```
 
 ### Related repo
-
-<<<<<<< HEAD
 * Minimize incremental backup cost, the minimize cost is equal to a warmup cost.
 * On backup promote to serve, backup itself immiediately.
 * Because of the warmup, we may discover lambda failure earlier, and recover data from inexpensive storage without compromising request latency if detected.
-* Add clock LRU: https://cs.gmu.edu/~yuecheng/teaching/__cs471_spring19/_static/lecs/lec-04d-mem.pdf
-=======
-Client Library [ecRedis](https://github.com/wangaoone/ecRedis)  
-Redis Protocol [redeo](https://github.com/wangaoone/redeo)  
-Benchmark tool [redbench](https://github.com/wangaoone/redbench)
->>>>>>> dfc00fbb
+* Add clock LRU: https://cs.gmu.edu/~yuecheng/teaching/__cs471_spring19/_static/lecs/lec-04d-mem.pdf