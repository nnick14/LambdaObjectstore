package config

import (
	"time"
)

// AWSRegion Region of AWS services.
const AWSRegion = "us-east-1"

// LambdaMaxDeployments Number of Lambda function deployments available.
const LambdaMaxDeployments = 400

// Mode of cluster.
const StaticCluster = "static"
const WindowCluster = "window"
const Cluster = WindowCluster

// NumLambdaClusters Number of Lambda function deployments initiated on launching.
<<<<<<< HEAD
const NumLambdaClusters = 100
=======
// For window cluster, this must be at least D+P
const NumLambdaClusters = 12
>>>>>>> 7f0fa5b2

// LambdaStoreName Obsoleted. Name of Lambda function for replica version.
const LambdaStoreName = "LambdaStore"

// LambdaPrefix Prefix of Lambda function.
const LambdaPrefix = "CacheNode"

// InstanceWarmTimout Interval to warmup Lambda functions.
const InstanceWarmTimeout = 1 * time.Minute

// Instance degrade warmup interval
const InstanceDegradeWarmTimeout = 5 * time.Minute

// InstanceCapacity Capacity of deployed Lambda functions.
// TODO: Detectable on invocation. Can be specified by option -funcap for now.
<<<<<<< HEAD
const InstanceCapacity = 2048 * 1000000    // MB

// InstanceOverhead Memory reserved for running program on Lambda functions.
const InstanceOverhead = 400 * 1000000     // MB
=======
const DefaultInstanceCapacity = 3008 * 1000000 // MB

// InstanceOverhead Memory reserved for running program on Lambda functions.
const InstanceOverhead = 100 * 1000000 // MB

// Threshold Scaling out avg instance size threshold
const Threshold = 0.8 // Don't set beyond 0.8

// Maximum chunk per instance
const ChunkThreshold = 125000 // Fraction, ChunkThreshold = InstanceCapacity / 100K * Threshold
>>>>>>> 7f0fa5b2

// ServerPublicIp Public IP of proxy, leave empty if running Lambda functions in VPC.
const ServerPublicIp = "" // Leave it empty if using VPC.

// RecoverRate Empirical S3 download rate for specified InstanceCapacity.
// 40MB for 512, 1024, 1536MB instance, 70MB for 3008MB instance.
<<<<<<< HEAD
const RecoverRate = 100 * 1000000           // Not actually used.

// BackupsPerInstance  Number of backup instances used for parallel recovery.
const BackupsPerInstance = 20              // (InstanceCapacity - InstanceOverhead) / RecoverRate
=======
const RecoverRate = 40 * 1000000 // Not actually used.

// BackupsPerInstance  Number of backup instances used for parallel recovery.
const BackupsPerInstance = 36 // (InstanceCapacity - InstanceOverhead) / RecoverRate

// Each bucket's active duration
const BucketDuration = 10 // min

// Number of buckets that warmup every InstanceWarmTimeout
const NumActiveBuckets = 6

// Number of buckets before expiring
// Buckets beyond NumActiveBuckets but within ExpireBucketsNum will get degraded warmup: InstanceDegradeWarmTimeout
const NumAvailableBuckets = 18

// Async migrate control
const ActiveReplica = 2 //min
>>>>>>> 7f0fa5b2

// ProxyList Ip addresses of proxies.
// private ip addr and ports for all proxies if multiple proxies are needed
// If running on one proxy, then can be left empty. But for multiple, build static proxy list here
// of private ip addr. and port.
//var ProxyList []string
var ProxyList []string = []string{"10.0.119.246:6378", "10.0.113.107:6378"}<|MERGE_RESOLUTION|>--- conflicted
+++ resolved
@@ -15,13 +15,8 @@
 const WindowCluster = "window"
 const Cluster = WindowCluster
 
-// NumLambdaClusters Number of Lambda function deployments initiated on launching.
-<<<<<<< HEAD
-const NumLambdaClusters = 100
-=======
 // For window cluster, this must be at least D+P
 const NumLambdaClusters = 12
->>>>>>> 7f0fa5b2
 
 // LambdaStoreName Obsoleted. Name of Lambda function for replica version.
 const LambdaStoreName = "LambdaStore"
@@ -37,12 +32,6 @@
 
 // InstanceCapacity Capacity of deployed Lambda functions.
 // TODO: Detectable on invocation. Can be specified by option -funcap for now.
-<<<<<<< HEAD
-const InstanceCapacity = 2048 * 1000000    // MB
-
-// InstanceOverhead Memory reserved for running program on Lambda functions.
-const InstanceOverhead = 400 * 1000000     // MB
-=======
 const DefaultInstanceCapacity = 3008 * 1000000 // MB
 
 // InstanceOverhead Memory reserved for running program on Lambda functions.
@@ -53,19 +42,11 @@
 
 // Maximum chunk per instance
 const ChunkThreshold = 125000 // Fraction, ChunkThreshold = InstanceCapacity / 100K * Threshold
->>>>>>> 7f0fa5b2
 
-// ServerPublicIp Public IP of proxy, leave empty if running Lambda functions in VPC.
 const ServerPublicIp = "" // Leave it empty if using VPC.
 
 // RecoverRate Empirical S3 download rate for specified InstanceCapacity.
 // 40MB for 512, 1024, 1536MB instance, 70MB for 3008MB instance.
-<<<<<<< HEAD
-const RecoverRate = 100 * 1000000           // Not actually used.
-
-// BackupsPerInstance  Number of backup instances used for parallel recovery.
-const BackupsPerInstance = 20              // (InstanceCapacity - InstanceOverhead) / RecoverRate
-=======
 const RecoverRate = 40 * 1000000 // Not actually used.
 
 // BackupsPerInstance  Number of backup instances used for parallel recovery.
@@ -83,7 +64,6 @@
 
 // Async migrate control
 const ActiveReplica = 2 //min
->>>>>>> 7f0fa5b2
 
 // ProxyList Ip addresses of proxies.
 // private ip addr and ports for all proxies if multiple proxies are needed
