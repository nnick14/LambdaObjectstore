package config

import (
	"time"
)

// LambdaPrefix Prefix of Lambda function, overridable with command line parameter -lambda-prefix.
const LambdaPrefix = "Store1VPCNode"

// AWSRegion Region of AWS services.
const AWSRegion = "us-east-1"

// LambdaMaxDeployments Number of Lambda function deployments available.
const LambdaMaxDeployments = 1000

// Mode of cluster.
const StaticCluster = "static"
const WindowCluster = "window"
const Cluster = WindowCluster

// Size of a slice if the cluster implementation support. Client library use this value to initialize chunk placements.
const SliceSize = 95

// NumLambdaClusters Number of Lambda function deployments initiated on launching.
// For window cluster, this must be at least D+P
const NumLambdaClusters = 12

// LambdaStoreName Obsoleted. Name of Lambda function for replica version.
const LambdaStoreName = "LambdaStore"

// InstanceWarmTimout Interval to warmup Lambda functions.
const InstanceWarmTimeout = 1 * time.Minute

// Instance degrade warmup interval
const InstanceDegradeWarmTimeout = 5 * time.Minute

// InstanceCapacity Capacity of deployed Lambda functions.
// TODO: Detectable on invocation. Can be specified by option -funcap for now.
const DefaultInstanceCapacity = 1536 * 1000000 // 1GB

// InstanceOverhead Memory reserved for running program on Lambda functions.
const InstanceOverhead = 300 * 1000000 // 200MB

// Threshold Scaling out avg instance size threshold
<<<<<<< HEAD
const Threshold = 0.9 // Don't set beyond 0.8
=======
const Threshold = 0.9 // Don't set beyond 0.9
>>>>>>> 15541aba

// Maximum chunk per instance
const ChunkThreshold = 8192 // Fraction, ChunkThreshold = InstanceCapacity / 100K * Threshold

// ServerPublicIp Public IP of proxy, leave empty if running Lambda functions in VPC.
const ServerPublicIp = "" // Leave it empty if Lambda VPC is enabled.

// RecoverRate Empirical S3 download rate for specified InstanceCapacity.
// 40MB for 512, 1024, 1536MB instance, 70MB for 3008MB instance.
const RecoverRate = 40 * 1000000 // Not actually used.

// BackupsPerInstance  Number of backup instances used for parallel recovery.
const BackupsPerInstance = 20 // (InstanceCapacity - InstanceOverhead) / RecoverRate

// Each bucket's active duration
const BucketDuration = 10 // min

// Number of buckets that warmup every InstanceWarmTimeout
const NumActiveBuckets = 6

// Number of buckets before expiring
// Buckets beyond NumActiveBuckets but within ExpireBucketsNum will get degraded warmup: InstanceDegradeWarmTimeout
const NumAvailableBuckets = 18

// Async migrate control
const ActiveReplica = 2 //min

// ProxyList Ip addresses and ports in the format "ip:port" of proxies.
// If running on one proxy, then can be left empty. For multi-proxies deployment, build static proxy list here.
// Private ip should be used if Lambda VPC is enabled.
var ProxyList []string<|MERGE_RESOLUTION|>--- conflicted
+++ resolved
@@ -42,11 +42,7 @@
 const InstanceOverhead = 300 * 1000000 // 200MB
 
 // Threshold Scaling out avg instance size threshold
-<<<<<<< HEAD
-const Threshold = 0.9 // Don't set beyond 0.8
-=======
 const Threshold = 0.9 // Don't set beyond 0.9
->>>>>>> 15541aba
 
 // Maximum chunk per instance
 const ChunkThreshold = 8192 // Fraction, ChunkThreshold = InstanceCapacity / 100K * Threshold
