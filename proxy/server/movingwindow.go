--- conflicted
+++ resolved
@@ -145,11 +145,6 @@
 			mw.cursor = len(mw.buckets) - 1
 
 			mw.log.Debug("current placer from is %v, step is %v", atomic.LoadInt32(&mw.proxy.placer.pointer), config.NumLambdaClusters)
-<<<<<<< HEAD
-=======
-
-
->>>>>>> 70db3e1e
 		}
 		idx += 1
 	}
@@ -198,13 +193,9 @@
 func (mw *MovingWindow) avgSize(bucket *bucket) int {
 	sum := 0
 	start := bucket.start
-<<<<<<< HEAD
-	for i := start; i < start+bucket.rang; i++ {
-=======
 	end := bucket.end
 
 	for i := start; i < end; i++ {
->>>>>>> 70db3e1e
 		sum += int(mw.proxy.group.Instance(int(i)).Meta.Size())
 	}
 
