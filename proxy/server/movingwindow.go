--- conflicted
+++ resolved
@@ -61,20 +61,12 @@
 }
 
 // only assign backup for new node in bucket
-<<<<<<< HEAD
-func (mw *MovingWindow) assignBackup(bucket *bucket) {
-	length := len(bucket.group.All)
-	for i := length - config.NumLambdaClusters; i < length; i++ {
-		num, candidates := scheduler.getBackupsForNode(bucket.group, i)
-		node := mw.proxy.group.Instance(int(i))
-=======
 func (mw *MovingWindow) assignBackup(instances []*GroupInstance) {
 	// get 3 hour buckets
 	start := mw.findBucket(NumBackupBuckets).start
 	for i := 0; i < len(instances); i++ {
 		num, candidates := scheduler.getBackupsForNode(mw.group.All[start:], i)
 		node := mw.group.Instance(i)
->>>>>>> aeedf9d8
 		node.AssignBackups(num, candidates)
 	}
 }
@@ -110,41 +102,7 @@
 
 			bucket := mw.getCurrentBucket()
 			bucket.scale(config.NumLambdaClusters)
-
-<<<<<<< HEAD
-			tmpGroup := NewGroup(config.NumLambdaClusters)
-			for i := range tmpGroup.All {
-				node := scheduler.GetForGroup(tmpGroup, i)
-				node.Meta.Capacity = config.InstanceCapacity
-				node.Meta.IncreaseSize(config.InstanceOverhead)
-
-				go func() {
-					node.WarmUp()
-					if atomic.AddInt32(&mw.scaleCounter, 1) == int32(len(tmpGroup.All)) {
-						mw.log.Info("[scale out is ready]")
-					}
-				}()
-				// Begin handle requests
-				go node.HandleRequests()
-			}
-
-			mw.assignBackup(bucket)
-
-			// reset counter
-			mw.scaleCounter = 0
-
-			// append tmpGroup to current bucket group
-			bucket.append(tmpGroup)
-			bucket.end += config.NumLambdaClusters
-
-			// append tmnGroup to proxy group
-			mw.appendToGroup(tmpGroup)
-
-			// move pointer after scale out
-			atomic.AddInt32(&mw.proxy.placer.pointer, config.NumLambdaClusters)
-=======
 			mw.assignBackup(bucket.activeInstances(config.NumLambdaClusters))
->>>>>>> aeedf9d8
 
 			//scale out phase finished
 			mw.placer.scaling = false
@@ -164,9 +122,6 @@
 			// append to bucket list & append current bucket group to proxy group
 			mw.buckets = append(mw.buckets, bucket)
 
-<<<<<<< HEAD
-			mw.log.Debug("current placer from is %v, step is %v", atomic.LoadInt32(&mw.proxy.placer.pointer), config.NumLambdaClusters)
-=======
 			degrade := mw.getDegradingInstanceLocked()
 			if degrade != nil {
 				mw.degrade(degrade)
@@ -175,7 +130,6 @@
 			// update cursor, point to active bucket
 			mw.cursor = bucket
 
->>>>>>> aeedf9d8
 		}
 		idx += 1
 	}
