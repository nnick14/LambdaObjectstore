package server

import (
	"errors"
	"fmt"
	"math/rand"

	"github.com/cornelk/hashmap"
	"github.com/mason-leap-lab/infinicache/common/util"
<<<<<<< HEAD

=======
>>>>>>> 25edf651
	"github.com/mason-leap-lab/infinicache/migrator"
	"github.com/mason-leap-lab/infinicache/proxy/config"
	"github.com/mason-leap-lab/infinicache/proxy/global"
	"github.com/mason-leap-lab/infinicache/proxy/lambdastore"
	"github.com/mason-leap-lab/infinicache/proxy/types"
)

const DEP_STATUS_POOLED = 0
const DEP_STATUS_ACTIVE = 1
const DEP_STATUS_ACTIVATING = 2
const IN_DEPLOYMENT_MIGRATION = true

var (
	scheduler *Scheduler
)

type Scheduler struct {
	pool    chan *lambdastore.Deployment
	actives *hashmap.HashMap
}

// numCluster = small number, numDeployment = large number
func NewScheduler(numCluster int, numDeployment int) *Scheduler {
	s := &Scheduler{
		pool:    make(chan *lambdastore.Deployment, numDeployment+1), // Allocate extra 1 buffer to avoid blocking
		actives: hashmap.New(uintptr(numCluster)),
	}
	for i := 0; i < numDeployment; i++ {
		s.pool <- lambdastore.NewDeployment(config.LambdaPrefix, uint64(i), false)
	}
	return s
}

func newScheduler() *Scheduler {
	return NewScheduler(config.NumLambdaClusters, config.LambdaMaxDeployments)
}

func (s *Scheduler) GetForGroup(g *Group, idx int) *lambdastore.Instance {
	ins := g.Reserve(idx, lambdastore.NewInstanceFromDeployment(<-s.pool))
	s.actives.Set(ins.Id(), ins)
	g.Set(ins)
	return ins.LambdaDeployment.(*lambdastore.Instance)
}

func (s *Scheduler) ReserveForGroup(g *Group, idx int) (types.LambdaDeployment, error) {
	select {
	case item := <-s.pool:
		ins := g.Reserve(idx, item)
		s.actives.Set(ins.Id(), ins)
		return ins.LambdaDeployment, nil
	default:
		return nil, types.ErrNoSpareDeployment
	}
}

func (s *Scheduler) ReserveForInstance(insId uint64) (types.LambdaDeployment, error) {
	got, exists := s.actives.Get(insId)
	if !exists {
		return nil, errors.New(fmt.Sprintf("Instance %d not found.", insId))
	}

	ins := got.(*GroupInstance)
	if IN_DEPLOYMENT_MIGRATION {
		return ins.LambdaDeployment, nil
	} else {
		return s.ReserveForGroup(ins.group, ins.idx)
	}
}

func (s *Scheduler) getBackupsForNode(g *Group, i int) (int, []*lambdastore.Instance) {
<<<<<<< HEAD
	numBaks := BackupsPerInstance
=======
	numBaks := config.BackupsPerInstance
>>>>>>> 25edf651
	numTotal := numBaks * 2
	distance := g.Len() / (numTotal + 1) // main + double backup candidates
	if distance == 0 {
		// In case 2 * total >= g.Len()
		distance = 1
		numBaks = util.Ifelse(numBaks >= g.Len(), g.Len()-1, numBaks).(int) // Use all
		numTotal = util.Ifelse(numTotal >= g.Len(), g.Len()-1, numTotal).(int)
	}
	candidates := make([]*lambdastore.Instance, numTotal)
	for j := 0; j < numTotal; j++ {
		candidates[j] = g.Instance((i + j*distance + rand.Int()%distance + 1) % g.Len()) // Random to avoid the same backup set.
	}
	return numBaks, candidates
}

func (s *Scheduler) Recycle(dp types.LambdaDeployment) {
	s.actives.Del(dp.Id())
	switch dp.(type) {
	case *lambdastore.Deployment:
		s.pool <- dp.(*lambdastore.Deployment)
	case *lambdastore.Instance:
		dp.(*lambdastore.Instance).Close()
		s.pool <- dp.(*lambdastore.Instance).Deployment
	}
}

func (s *Scheduler) Deployment(id uint64) (types.LambdaDeployment, bool) {
	ins, exists := s.actives.Get(id)
	if exists {
		return ins.(*GroupInstance).LambdaDeployment, exists
	} else {
		return nil, exists
	}
}

func (s *Scheduler) Instance(id uint64) (*lambdastore.Instance, bool) {
	got, exists := s.actives.Get(id)
	if !exists {
		return nil, exists
	}

	ins := got.(*GroupInstance)
	validated := ins.group.Validate(ins)
	if validated != ins {
		// Switch keys
		s.actives.Set(validated.Id(), validated)
		s.actives.Set(ins.Id(), ins)
		// Recycle ins
		s.Recycle(ins.LambdaDeployment)
	}
	return validated.LambdaDeployment.(*lambdastore.Instance), exists
}

func (s *Scheduler) Clear(g *Group) {
	for item := range s.actives.Iter() {
		ins := item.Value.(*GroupInstance)
		if ins.group == g {
			s.Recycle(ins.LambdaDeployment)
		}
	}
}

func (s *Scheduler) ClearAll() {
	for item := range s.actives.Iter() {
		s.Recycle(item.Value.(*GroupInstance).LambdaDeployment)
	}
}

// MigrationScheduler implementations
func (s *Scheduler) StartMigrator(lambdaId uint64) (string, error) {
	m := migrator.New(global.BaseMigratorPort+int(lambdaId), true)
	err := m.Listen()
	if err != nil {
		return "", err
	}

	go m.Serve()

	return m.Addr, nil
}

func (s *Scheduler) GetDestination(lambdaId uint64) (types.LambdaDeployment, error) {
	return scheduler.ReserveForInstance(lambdaId)
}

func init() {
	scheduler = newScheduler()

	lambdastore.Registry = scheduler
	global.Migrator = scheduler

}

func CleanUpScheduler() {
	scheduler.ClearAll()
	scheduler = nil

	migrator.CleanUp()
}<|MERGE_RESOLUTION|>--- conflicted
+++ resolved
@@ -7,10 +7,6 @@
 
 	"github.com/cornelk/hashmap"
 	"github.com/mason-leap-lab/infinicache/common/util"
-<<<<<<< HEAD
-
-=======
->>>>>>> 25edf651
 	"github.com/mason-leap-lab/infinicache/migrator"
 	"github.com/mason-leap-lab/infinicache/proxy/config"
 	"github.com/mason-leap-lab/infinicache/proxy/global"
@@ -81,11 +77,7 @@
 }
 
 func (s *Scheduler) getBackupsForNode(g *Group, i int) (int, []*lambdastore.Instance) {
-<<<<<<< HEAD
-	numBaks := BackupsPerInstance
-=======
 	numBaks := config.BackupsPerInstance
->>>>>>> 25edf651
 	numTotal := numBaks * 2
 	distance := g.Len() / (numTotal + 1) // main + double backup candidates
 	if distance == 0 {
