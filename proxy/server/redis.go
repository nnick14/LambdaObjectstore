package server

import (
	"fmt"
	"github.com/mason-leap-lab/infinicache/common/logger"
	"github.com/mason-leap-lab/infinicache/common/util"
	"github.com/mason-leap-lab/redeo"
	"github.com/mason-leap-lab/redeo/resp"
	"time"

	protocol "github.com/mason-leap-lab/infinicache/common/types"
	infinicache "github.com/mason-leap-lab/infinicache/client"
	"github.com/mason-leap-lab/infinicache/proxy/config"
	"github.com/mason-leap-lab/infinicache/proxy/global"
	"github.com/mason-leap-lab/infinicache/proxy/collector"
)

type RedisAdapter struct {
	server       *redeo.Server
	proxy        *Proxy
	d            int
	p            int
	addresses    []string
	local        int
	log          logger.ILogger
}

var (
	ECMaxGoroutine = 32
)

func NewRedisAdapter(srv *redeo.Server, proxy *Proxy, d int, p int) *RedisAdapter {
	protocol.InitShortcut()

	addresses := config.ProxyList
	localhost := fmt.Sprintf("%s:%d", global.ServerIp, global.BasePort)
	included := -1
	for i, address := range addresses {
		if address == localhost {
			included = i
			break
		}
	}
	if included < 0 && len(addresses) > 0 {
		included = len(addresses)
		addresses = append(addresses, "address template")
	}

	adapter := &RedisAdapter{
		server: srv,
		proxy: proxy,
		d: d,
		p: p,
		addresses: addresses,
		local: included,
		log: &logger.ColorLogger{
			Prefix: "RedisAdapter ",
			Level:  global.Log.GetLevel(),
			Color:  !global.Options.NoColor,
		},
	}

	srv.HandleFunc(protocol.CMD_SET, adapter.handleSet)
	srv.HandleFunc(protocol.CMD_GET, adapter.handleGet)

	return adapter
}

// from client
func (a *RedisAdapter) handleSet(w resp.ResponseWriter, c *resp.Command) {
	client := a.getClient(redeo.GetClient(c.Context()))

	key := c.Arg(0).String()
	body := c.Arg(1).Bytes()

	t := time.Now()
	_, ok := client.EcSet(key, body)
	dt := time.Since(t)
	if !ok {
		w.AppendErrorf("failed to set %s", key)
		w.Flush()
	} else {
		w.AppendInlineString("OK")
		w.Flush()
	}
	collector.Collect(collector.LogEndtoEnd, protocol.CMD_GET, util.Ifelse(ok, "200", "500"),
		int64(len(body)), t.UnixNano(), int64(dt))
}

func (a *RedisAdapter) handleGet(w resp.ResponseWriter, c *resp.Command) {
	client := a.getClient(redeo.GetClient(c.Context()))

	key := c.Arg(0).String()

<<<<<<< HEAD
	meta, ok := a.proxy.placer.Get(key, 0)
	if !ok || meta.Deleted {
		w.AppendNil()
		w.Flush()
		a.log.Warn("KEY %s not found, please set first.", key)
		collector.Collect(collector.LogEndtoEnd, protocol.CMD_GET, "404",
			int64(0), time.Now().UnixNano(), int64(0))
		return
	}

=======
>>>>>>> 71fa9a07
	t := time.Now()
	_, reader, ok := client.EcGet(key)
	dt := time.Since(t)
	code := "500"
	size := 0
	if !ok {
		w.AppendErrorf("failed to get %s", key)
		w.Flush()
	} else if reader == nil {
		w.AppendNil()
		w.Flush()
		code = "404"
	} else {
		size = reader.Len()
		if err := w.CopyBulk(reader, int64(size)); err != nil {
			ok = false
			a.log.Warn("Error on sending %s: %v", key, err)
		}
		reader.Close()
		code = "200"
	}
	collector.Collect(collector.LogEndtoEnd, protocol.CMD_GET, code, int64(size), t.UnixNano(), int64(dt))
}

func (a *RedisAdapter) getClient(redeoClient *redeo.Client) *infinicache.Client {
	shortcut := protocol.Shortcut.Prepare(int(redeoClient.ID()), a.d + a.p)
	if shortcut.Client == nil {
		var addresses []string
		if len(a.addresses) == 0 {
			addresses = []string{ shortcut.Address }
		} else {
			addresses = make([]string, len(a.addresses))
			copy(addresses, a.addresses)
			addresses[a.local] = shortcut.Address
		}

		client := infinicache.NewClient(a.d, a.p, ECMaxGoroutine)
		client.Dial(addresses)
		shortcut.Client = client
		for _, conn := range shortcut.Conns {
			go a.server.ServeForeignClient(conn.Server, false)
		}
		go func() {
			redeoClient.WaitClose()
			client.Close()
			shortcut.Client = nil
			protocol.Shortcut.Invalidate(shortcut)
		}()
	}
	return shortcut.Client.(*infinicache.Client)
}

func (a *RedisAdapter) Close() {
	// Nothing
}<|MERGE_RESOLUTION|>--- conflicted
+++ resolved
@@ -92,19 +92,6 @@
 
 	key := c.Arg(0).String()
 
-<<<<<<< HEAD
-	meta, ok := a.proxy.placer.Get(key, 0)
-	if !ok || meta.Deleted {
-		w.AppendNil()
-		w.Flush()
-		a.log.Warn("KEY %s not found, please set first.", key)
-		collector.Collect(collector.LogEndtoEnd, protocol.CMD_GET, "404",
-			int64(0), time.Now().UnixNano(), int64(0))
-		return
-	}
-
-=======
->>>>>>> 71fa9a07
 	t := time.Now()
 	_, reader, ok := client.EcGet(key)
 	dt := time.Since(t)
