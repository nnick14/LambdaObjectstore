package server

import (
	"errors"
	"fmt"
	"sync"

	"github.com/cornelk/hashmap"
	"github.com/mason-leap-lab/infinicache/common/logger"
	"github.com/mason-leap-lab/infinicache/proxy/config"
	"github.com/mason-leap-lab/infinicache/proxy/global"
)

var (
	bucketPool = sync.Pool{
		New: func() interface{} {
			return &Bucket{
				log: &logger.ColorLogger{
					Level: global.Log.GetLevel(),
					Color: true,
				},
			}
		},
	}
)

type Bucket struct {
	log         logger.ILogger
	id          int
	m           *hashmap.HashMap
	initialized int32
	ready       sync.WaitGroup

	// group management
	group     *Group
	instances []*GroupInstance
	// pointer on group
	start int
	end   int
}

func newBucket(id int, group *Group, num int) (bucket *Bucket, err error) {
	bucket = bucketPool.Get().(*Bucket)

	bucket.id = id
	bucket.log.(*logger.ColorLogger).Prefix = fmt.Sprintf("Bucket %d", id)
	bucket.m = hashmap.New(1000) // estimate each bucket will hold 1000 objects
	bucket.group = group

	// expand
	bucket.end, err = group.Expand(num)
	if err != nil {
		bucket.Close()
		bucket = nil
		return
	}
	bucket.start = bucket.end - num

	bucket.initInstance(bucket.start, num)
	return
}

<<<<<<< HEAD

	for i := range bucket.group.All {
		node := scheduler.GetForGroup(bucket.group, i)
=======
func (b *Bucket) initInstance(from, len int) {
	for i := from; i < from+len; i++ {
		node := scheduler.GetForGroup(b.group, i)
>>>>>>> aeedf9d8
		node.Meta.Capacity = config.InstanceCapacity
		node.Meta.IncreaseSize(config.InstanceOverhead)
		b.log.Debug("[adding lambda instance %v]", node.Name())

		// Begin handle requests
		go node.HandleRequests()

		// Initialize instance, Bucket is not necessary if the start time of the instance is acceptable.
		b.ready.Add(1)

		go func() {
			node.WarmUp()
			b.ready.Done()
		}()
	}

	b.instances = b.group.SubGroup(b.start, from+len)

}

func (b *Bucket) waitReady() {
	b.ready.Wait()
	b.log.Info("[Bucket %v is ready]", b.id)
}

func (b *Bucket) Size() int {
	return b.m.Len()
}

func (b *Bucket) Close() {
	b.m = nil
	b.instances = nil
	b.group = nil
	bucketPool.Put(b)
}

func (b *Bucket) scale(num int) (err error) {
	if !b.group.IsBoundary(b.end) {
		return errors.New("scale out failed, not in current bucket")
	}
	// expand
	b.end, err = b.group.Expand(num)
	if err != nil {
		return
	}

	b.initInstance(b.end-num, num)

	return nil
}

func (b *Bucket) activeInstances(activeNum int) []*GroupInstance {
	if activeNum > b.end-b.start {
		return b.instances
	}

	return b.instances[b.end-activeNum : b.end]
}<|MERGE_RESOLUTION|>--- conflicted
+++ resolved
@@ -60,15 +60,9 @@
 	return
 }
 
-<<<<<<< HEAD
-
-	for i := range bucket.group.All {
-		node := scheduler.GetForGroup(bucket.group, i)
-=======
 func (b *Bucket) initInstance(from, len int) {
 	for i := from; i < from+len; i++ {
 		node := scheduler.GetForGroup(b.group, i)
->>>>>>> aeedf9d8
 		node.Meta.Capacity = config.InstanceCapacity
 		node.Meta.IncreaseSize(config.InstanceOverhead)
 		b.log.Debug("[adding lambda instance %v]", node.Name())
