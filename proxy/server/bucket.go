--- conflicted
+++ resolved
@@ -100,10 +100,6 @@
 	//b.log.Debug("start name is %v, end %v, base is %v", b.group.All[b.start].Name(), b.group.All[from+len-1].Name(), b.group.base)
 	b.instances = b.group.SubGroup(from, from+length)
 	b.log.Debug("len is %v, start is %v, end is %v", len(b.instances), b.instances[0].Name(), b.instances[len(b.instances)-1].Name())
-<<<<<<< HEAD
-
-=======
->>>>>>> 9621dd07
 }
 
 func (b *Bucket) waitReady() {
@@ -142,8 +138,6 @@
 		return b.instances
 	}
 	return b.group.All[b.end-activeNum : b.end]
-<<<<<<< HEAD
-=======
 }
 
 func (b *Bucket) Len() int {
@@ -175,5 +169,5 @@
 	} else {
 		return i, ins.LambdaDeployment.(*lambdastore.Instance)
 	}
->>>>>>> 9621dd07
+
 }