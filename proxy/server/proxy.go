--- conflicted
+++ resolved
@@ -31,11 +31,7 @@
 
 // initial lambda group
 func New(replica bool) *Proxy {
-<<<<<<< HEAD
-	group := NewGroup(NumLambdaClusters) // use Cluster number to initial group
-=======
 	group := NewGroup(config.NumLambdaClusters)
->>>>>>> 25edf651
 	p := &Proxy{
 		log: &logger.ColorLogger{
 			Prefix: "Proxy ",
@@ -268,26 +264,6 @@
 	}
 }
 
-<<<<<<< HEAD
-//func (p *Proxy) getBackupsForNode(g *Group, i int) (int, []*lambdastore.Instance) {
-//	numBaks := BackupsPerInstance
-//	numTotal := numBaks * 2
-//	distance := g.Len() / (numTotal + 1) // main + double backup candidates
-//	if distance == 0 {
-//		// In case 2 * total >= g.Len()
-//		distance = 1
-//		numBaks = util.Ifelse(numBaks >= g.Len(), g.Len()-1, numBaks).(int) // Use all
-//		numTotal = util.Ifelse(numTotal >= g.Len(), g.Len()-1, numTotal).(int)
-//	}
-//	candidates := make([]*lambdastore.Instance, numTotal)
-//	for j := 0; j < numTotal; j++ {
-//		candidates[j] = g.Instance((i + j*distance + rand.Int()%distance + 1) % g.Len()) // Random to avoid the same backup set.
-//	}
-//	return numBaks, candidates
-//}
-
-=======
->>>>>>> 25edf651
 func (p *Proxy) dropEvicted(meta *Meta) {
 	reqId := uuid.New().String()
 	for i, lambdaId := range meta.Placement {
