--- conflicted
+++ resolved
@@ -107,33 +107,8 @@
 
 func (g *Group) Instance(idx int) *lambdastore.Instance {
 	return g.All[idx].LambdaDeployment.(*lambdastore.Instance)
-<<<<<<< HEAD
 }
 
 func (g *Group) InstanceStatus(idx int) types.InstanceStatus {
 	return g.Instance(idx)
-}
-
-func (g *Group) nextSlice(sliceSize int) int {
-	return int((atomic.AddUint64(&g.sliceBase, uint64(sliceSize)) - uint64(sliceSize)) % uint64(g.size))
-}
-
-type Slice struct {
-	once        sync.Once
-	initialized bool
-	group       *Group
-	size        int
-	base        int
-}
-
-func (s *Slice) GetIndex(idx int) int {
-	s.once.Do(s.get)
-	return (s.base + idx) % s.group.size
-}
-
-func (s *Slice) get() {
-	s.base = s.group.nextSlice(s.size)
-	s.initialized = true
-=======
->>>>>>> 2c272213
 }