--- conflicted
+++ resolved
@@ -124,11 +124,7 @@
 	pointer := int(atomic.LoadInt32(&l.pointer))
 
 	// only check size on small set of instances
-<<<<<<< HEAD
-	for i := pointer; i < NumLambdaClusters; i++ {
-=======
 	for i := pointer; i < config.NumLambdaClusters; i++ {
->>>>>>> 25edf651
 		sum += int(l.proxy.group.Instance(i).Meta.Size())
 	}
 
