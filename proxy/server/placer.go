package server

import (
	"sync"
	"sync/atomic"

	"github.com/mason-leap-lab/infinicache/common/logger"
	"github.com/mason-leap-lab/infinicache/proxy/config"
	"github.com/mason-leap-lab/infinicache/proxy/global"
	"github.com/mason-leap-lab/infinicache/proxy/lambdastore"
)

const (
	INIT_CAPACITY = 10000
)

type PlacerMeta struct {
	bucketIdx int
	counter   int32
}

func newPlacerMeta() *PlacerMeta {
	return &PlacerMeta{
		bucketIdx: -1,
		counter:   0,
	}
}

type Placer struct {
	proxy     *Proxy
	log       logger.ILogger
	metaStore *MetaStore
	scaling   bool
	mu        sync.RWMutex
	pointer   int32
}

func NewPlacer(store *MetaStore) *Placer {
	lruPlacer := &Placer{
		log: &logger.ColorLogger{
			Prefix: "Placer ",
			Level:  global.Log.GetLevel(),
			Color:  !global.Options.NoColor,
		},
		metaStore: store,
		scaling:   false,
		pointer:   0,
	}
	return lruPlacer
}

func (l *Placer) NewMeta(key string, size, dChunks, pChunks, chunkId, chunkSize int64, lambdaId, sliceSize int) *Meta {
	meta := NewMeta(key, size, dChunks, pChunks, chunkSize)
	//l.window.proxy.group.InitMeta(meta, sliceSize)
	meta.Placement[chunkId] = lambdaId
	l.log.Debug("placement init is %v", meta.Placement)
	meta.lastChunk = chunkId
	return meta
}

func (l *Placer) GetOrInsert(key string, newMeta *Meta) (*Meta, bool) {
	l.mu.Lock()
	//lambdaId from client
	chunkId := newMeta.lastChunk
	//lambdaId := newMeta.Placement[chunkId]

	meta, got, _ := l.metaStore.GetOrInsert(key, newMeta)

	if got {
		newMeta.close()
	}

	//meta.mu.Lock()
	//defer meta.mu.Unlock()
	//l.mu.Lock()
	//defer l.mu.Unlock()

	// scaler check
	if l.AvgSize() > config.InstanceCapacity*config.Threshold && l.scaling == false {
		l.log.Debug("large than instance average size")
		l.scaling = true
		l.proxy.movingWindow.scaler <- struct{}{}
	}

	if meta.placerMeta == nil {
		meta.placerMeta = newPlacerMeta()
	}

	id := int(l.proxy.movingWindow.activeInstances(meta.NumChunks)[chunkId].LambdaDeployment.Id())
	l.log.Debug("instanceId is %v", id)
	// place
	instanceId := id

	meta.Placement[chunkId] = instanceId
	meta.placerMeta.bucketIdx = l.proxy.movingWindow.getCurrentBucket().id

	l.updateInstanceSize(instanceId, meta.ChunkSize)

	// get current pointer and instance ID
	l.log.Debug("chunk id is %v, instance Id is %v", chunkId, instanceId)
	// use last arrived chunk to touch meta
	//l.touch(meta)

	//l.log.Debug("placement is %v", meta.Placement)
	l.mu.Unlock()

	return meta, got
}

func (l *Placer) Get(key string, chunk int) (*Meta, bool) {
	meta, ok := l.metaStore.Get(key)
	if !ok {
		return nil, ok
	}
<<<<<<< HEAD
	// use last arrived chunk to touch meta
	//l.touch(meta)
=======

	meta.mu.Lock()
	defer meta.mu.Unlock()

	l.log.Debug("chunk is %v, ok is %v, meta is %v, placement is %v", chunk, ok, meta.Key, meta.Placement)

>>>>>>> 9621dd07
	return meta, ok
}

func (l *Placer) touch(meta *Meta) {
	if int(atomic.AddInt32(&meta.placerMeta.counter, 1)) == meta.NumChunks {
		l.log.Debug("before touch")
		l.proxy.movingWindow.touch(meta)
		meta.placerMeta.counter = 0
	}
}

func (l *Placer) AvgSize() int {
	sum := 0
	pointer := int(atomic.LoadInt32(&l.pointer))

	// only check size on small set of instances
	for i := pointer; i < config.NumLambdaClusters; i++ {
		sum += int(l.proxy.movingWindow.group.Instance(i).Meta.Size())
	}

	return sum / config.NumLambdaClusters
}

func (l *Placer) updateInstanceSize(idx int, block int64) {
	l.proxy.movingWindow.group.All[idx].LambdaDeployment.(*lambdastore.Instance).IncreaseSize(block)
}<|MERGE_RESOLUTION|>--- conflicted
+++ resolved
@@ -112,17 +112,12 @@
 	if !ok {
 		return nil, ok
 	}
-<<<<<<< HEAD
-	// use last arrived chunk to touch meta
-	//l.touch(meta)
-=======
 
 	meta.mu.Lock()
 	defer meta.mu.Unlock()
 
 	l.log.Debug("chunk is %v, ok is %v, meta is %v, placement is %v", chunk, ok, meta.Key, meta.Placement)
 
->>>>>>> 9621dd07
 	return meta, ok
 }
 
