--- conflicted
+++ resolved
@@ -258,11 +258,6 @@
 	conn.log.Debug("PONG from lambda.")
 
 	// Read lambdaId, if it is negatvie, we need a parallel recovery.
-<<<<<<< HEAD
-	id, _ := conn.r.ReadInt()
-	sid, _ := conn.r.ReadBulkString()
-	flags, _ := conn.r.ReadInt()
-=======
 	id, err := conn.r.ReadInt()
 	if conn.closeIfError("Discard rouge POND for missing store id: %v.", err) {
 		return
@@ -271,12 +266,10 @@
 	if conn.closeIfError("Discard rouge POND for missing session id: %v.", err) {
 		return
 	}
-	flag, err := conn.r.ReadInt()
+	flags, err := conn.r.ReadInt()
 	if conn.closeIfError("Discard rouge POND for missing flags: %v.", err) {
 		return
 	}
-	recovery := flag & 0x01 > 0
->>>>>>> 71fa9a07
 
 	if conn.instance != nil {
 		conn.instance.flagValidated(conn, sid, flags)
