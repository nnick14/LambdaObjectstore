--- conflicted
+++ resolved
@@ -29,12 +29,9 @@
 
 type Connection struct {
 	net.Conn
-<<<<<<< HEAD
-=======
 	workerId int32       // Identify a unique lambda worker
 	control  bool        // Identify if the connection is control link or not.
 	dataLink *Connection // Only works for the control link to find its data link.
->>>>>>> 7f0fa5b2
 
 	instance *Instance
 	log      logger.ILogger
@@ -48,13 +45,8 @@
 
 func NewConnection(c net.Conn) *Connection {
 	conn := &Connection{
-<<<<<<< HEAD
-		Conn:  c,
-		log: defaultConnectionLog,
-=======
 		Conn: c,
 		log:  defaultConnectionLog,
->>>>>>> 7f0fa5b2
 		// wrap writer and reader
 		w:        resp.NewRequestWriter(c),
 		r:        resp.NewResponseReader(c),
@@ -66,19 +58,14 @@
 	return conn
 }
 
-<<<<<<< HEAD
-=======
 func (conn *Connection) String() string {
 	return fmt.Sprintf("%d%s", conn.workerId, util.Ifelse(conn.control, "c", "d"))
 }
 
->>>>>>> 7f0fa5b2
 func (conn *Connection) Writer() *resp.RequestWriter {
 	return conn.w
 }
 
-<<<<<<< HEAD
-=======
 func (conn *Connection) BindInstance(ins *Instance) {
 	if conn.instance == ins {
 		return
@@ -113,7 +100,6 @@
 	}
 }
 
->>>>>>> 7f0fa5b2
 func (conn *Connection) Close() error {
 	conn.mu.Lock()
 	defer conn.mu.Unlock()
@@ -127,8 +113,6 @@
 
 	// Signal closed only. This allow ongoing transmission to finish.
 	conn.log.Debug("Signal to close.")
-<<<<<<< HEAD
-=======
 	close(conn.closed)
 
 	if conn.dataLink != nil {
@@ -136,7 +120,6 @@
 		conn.dataLink = nil
 	}
 
->>>>>>> 7f0fa5b2
 	return nil
 }
 
@@ -146,15 +129,10 @@
 	}
 	conn.Close()
 	conn.bye()
-<<<<<<< HEAD
-	// Don't use c.Close(), it will stuck and wait for lambda.
-	conn.Conn.(*net.TCPConn).SetLinger(0) // The operating system discards any unsent or unacknowledged data.
-=======
 	// Don't use conn.Conn.Close(), it will stuck and wait for lambda.
 	if tcp, ok := conn.Conn.(*net.TCPConn); ok {
 		tcp.SetLinger(0) // The operating system discards any unsent or unacknowledged data.
 	}
->>>>>>> 7f0fa5b2
 	conn.Conn.Close()
 	conn.clearResponses()
 	conn.log.Debug("Closed.")
@@ -182,11 +160,6 @@
 				return
 			}
 		case retPeek = <-conn.respType:
-<<<<<<< HEAD
-			// Got response, reset read deadline.
-			conn.Conn.SetReadDeadline(time.Time{})
-=======
->>>>>>> 7f0fa5b2
 		}
 
 		// Got response, reset read deadline.
