package lambdastore

import (
	"encoding/json"
	"errors"
	"fmt"
	"math/rand"
	"net/url"
	"reflect"
	"strconv"
	"strings"
	"sync"
	"sync/atomic"
	"time"

	"github.com/aws/aws-sdk-go/aws"
	awsSession "github.com/aws/aws-sdk-go/aws/session"
	"github.com/aws/aws-sdk-go/service/lambda"
	"github.com/zhangjyr/hashmap"
	"github.com/google/uuid"
	"github.com/mason-leap-lab/infinicache/common/logger"
	protocol "github.com/mason-leap-lab/infinicache/common/types"
	"github.com/mason-leap-lab/infinicache/common/util/promise"
	"github.com/mason-leap-lab/infinicache/proxy/collector"
	"github.com/mason-leap-lab/infinicache/proxy/config"
	"github.com/mason-leap-lab/infinicache/proxy/global"
	"github.com/mason-leap-lab/infinicache/proxy/types"
)

const (
	INSTANCE_MASK_STATUS_START      = 0x000F
	INSTANCE_MASK_STATUS_CONNECTION = 0x00F0
	INSTANCE_MASK_STATUS_BACKING    = 0x0F00
	INSTANCE_MASK_STATUS_LIFECYCLE  = 0xF000

	// Start status
	INSTANCE_UNSTARTED = 0
	INSTANCE_RUNNING   = 1
	INSTANCE_CLOSED    = 2

	// Connection status
	// Activate: Sleeping -> Activating -> Active
	// Retry:    Activating/Active -> Activate (validating)
	// Abandon:  Activating/Active -> Sleeping (validating, warmup)
	// Sleep:    Active -> Sleeping
	// Switch:   Active -> Maybe (Unmanaged)
	// Sleep:    Maybe -> Sleeping
	INSTANCE_SLEEPING   = 0
	INSTANCE_ACTIVATING = 1
	INSTANCE_ACTIVE     = 2
	INSTANCE_MAYBE      = 3

	// Backing status
	INSTANCE_RECOVERING = 1
	INSTANCE_BACKING    = 2

	// Lifecycle status
	PHASE_ACTIVE       = 0 // Instance is actively serving main repository and backup
	PHASE_BACKING_ONLY = 1 // Instance is expiring and serving backup only, warmup should be degraded.
	PHASE_RECLAIMED    = 2 // Instance has been reclaimed.
	PHASE_EXPIRED      = 3 // Instance is expired, no invocation will be made, and it is safe to recycle.

	MAX_ATTEMPTS     = 3
	TEMP_MAP_SIZE    = 10
	BACKING_DISABLED = 0
	BACKING_RESERVED = 1
	BACKING_ENABLED  = 2

	DESCRIPTION_UNSTARTED  = "unstarted"
	DESCRIPTION_CLOSED     = "closed"
	DESCRIPTION_SLEEPING   = "sleeping"
	DESCRIPTION_ACTIVATING = "activating"
	DESCRIPTION_ACTIVE     = "active"
	DESCRIPTION_MAYBE      = "unmanaged"
	DESCRIPTION_UNDEFINED  = "undefined"
)

var (
	IM                    InstanceManager
	WarmTimeout           = config.InstanceWarmTimeout
	DefaultConnectTimeout = 20 * time.Millisecond // Just above average triggering cost.
	MaxConnectTimeout     = 1 * time.Second
	RequestTimeout        = 1 * time.Second
	BackoffFactor         = 2
	MaxControlRequestSize = int64(200000) // 200KB, which can be transmitted in 20ms.
	DefaultPingPayload    = []byte{}
	AwsSession            = awsSession.Must(awsSession.NewSessionWithOptions(awsSession.Options{
		SharedConfigState: awsSession.SharedConfigEnable,
	}))

	// Errors
	ErrInstanceClosed    = errors.New("instance closed")
	ErrInstanceReclaimed = errors.New("instance reclaimed")
	ErrInstanceSleeping  = errors.New("instance is sleeping")
	ErrDuplicatedSession = errors.New("session has started")
	ErrNotCtrlLink       = errors.New("not control link")
	ErrInstanceValidated = errors.New("instance has been validated by another connection")
)

type InstanceManager interface {
	Instance(uint64) (*Instance, bool)
	TryRelocate(interface{}, int) (*Instance, bool)
	Relocate(interface{}, int) *Instance
	Recycle(types.LambdaDeployment) error
}

type ValidateOption struct {
	Notifier  chan struct{}
	Validated *Connection
	Error     error

	// Options
	WarmUp  bool
	Command types.Command
}

type Instance struct {
	*Deployment
	Meta
	ChunkCounter int
	KeyMap       []string

	ctrlLink     *Connection
	dataLink     *Connection
	chanCmd      chan types.Command
	chanPriorCmd chan types.Command // Channel for priority commands: control and forwarded backing requests.
	status       uint32             // Status of proxy side instance which can be one of unstarted, running, and closed.
	awakeness    uint32             // Status of lambda node which can be one of sleeping, activating, active, and maybe.
	phase        uint32             // Status of serving mode which can be one of active, backing only, reclaimed, and expired.
	validated    *promise.ChannelPromise
	mu           sync.Mutex
	closed       chan struct{}
	coolTimer    *time.Timer
	coolTimeout  time.Duration

	// Connection management
	sessions *hashmap.HashMap

	// Backup fields
	backups      Backups
	recovering   uint32           // # of backups in use, also if the recovering > 0, the instance is recovering.
	writtens     *hashmap.HashMap // Whitelist, write opertions will be added to it during parallel recovery.
	backing      uint32           // backing status, 0 for non backing, 1 for reserved, 2 for backing.
	backingIns   *Instance
	backingId    int // Identifier for backup, ranging from [0, # of backups)
	backingTotal int // Total # of backups ready for backing instance.
}

func NewInstanceFromDeployment(dp *Deployment, id uint64) *Instance {
	dp.id = id
	dp.log = &logger.ColorLogger{
		Prefix: fmt.Sprintf("%s-%d ", dp.name, dp.id),
		Level:  global.Log.GetLevel(),
		Color:  !global.Options.NoColor,
	}

	return &Instance{
		Deployment: dp,
		Meta: Meta{
			Term:     1,
			Capacity: global.Options.GetInstanceCapacity(),
			size:     config.InstanceOverhead,
		}, // Term start with 1 to avoid uninitialized term ambigulous.
		awakeness:    INSTANCE_SLEEPING,
		chanCmd:      make(chan types.Command, 1),
		chanPriorCmd: make(chan types.Command, 1),
		validated:    promise.ResolvedChannel(), // Initialize with a closed channel.
		closed:       make(chan struct{}),
		coolTimer:    time.NewTimer(time.Duration(rand.Int63n(int64(WarmTimeout)) + int64(WarmTimeout)/2)), // Differentiate the time to start warming up.
		coolTimeout:  WarmTimeout,
		sessions:     hashmap.New(TEMP_MAP_SIZE),
		writtens:     hashmap.New(TEMP_MAP_SIZE),

		KeyMap: make([]string, 0, 3000),
	}
}

// create new lambda instance
func NewInstance(name string, id uint64) *Instance {
	return NewInstanceFromDeployment(NewDeployment(name, id), id)
}

func (ins *Instance) String() string {
	return ins.Description()
}

func (ins *Instance) Status() uint64 {
	// 0x000F  status
	// 0x00F0  connection
	// 0x0F00  backing
	var backing uint64
	if ins.IsRecovering() {
		backing += INSTANCE_RECOVERING
	}
	if ins.IsBacking(true) {
		backing += INSTANCE_BACKING
	}
	// 0xF000  lifecycle
	return uint64(atomic.LoadUint32(&ins.status)) +
		(uint64(atomic.LoadUint32(&ins.awakeness)) << 4) +
		(backing << 8) +
		(uint64(atomic.LoadUint32(&ins.phase)) << 12)
}

func (ins *Instance) Description() string {
	return ins.StatusDescription()
}

func (ins *Instance) StatusDescription() string {
	switch atomic.LoadUint32(&ins.status) {
	case INSTANCE_UNSTARTED:
		return DESCRIPTION_UNSTARTED
	case INSTANCE_CLOSED:
		return DESCRIPTION_CLOSED
	}

	switch atomic.LoadUint32(&ins.awakeness) {
	case INSTANCE_SLEEPING:
		return DESCRIPTION_SLEEPING
	case INSTANCE_ACTIVATING:
		return DESCRIPTION_ACTIVATING
	case INSTANCE_ACTIVE:
		return DESCRIPTION_ACTIVE
	case INSTANCE_MAYBE:
		return DESCRIPTION_MAYBE
	default:
		return DESCRIPTION_UNDEFINED
	}
}

func (ins *Instance) AssignBackups(numBak int, candidates []*Instance) {
	ins.backups.Reset(numBak, candidates)
}

func (ins *Instance) Dispatch(cmd types.Command) error {
	if ins.IsClosed() {
		return ErrInstanceClosed
	}

	// Ensure atomicity
	ins.mu.Lock()
	defer ins.mu.Unlock()

	if ins.IsClosed() {
		return ErrInstanceClosed
	}

	ins.chanCmd <- cmd
	return nil
}

func (ins *Instance) WarmUp() {
	ins.validate(&ValidateOption{WarmUp: true})
	// Force reset
	ins.flagWarmed()
}

func (ins *Instance) Validate(opts ...*ValidateOption) (*Connection, error) {
	var opt *ValidateOption
	if len(opts) > 0 {
		opt = opts[0]
	}
	if opt == nil {
		opt = &ValidateOption{}
	}
	return ins.validate(opt)
}

// Handle incoming client requests
// lambda facing goroutine
func (ins *Instance) HandleRequests() {
	for {
		select {
		case <-ins.closed:
			return
		case cmd := <-ins.chanPriorCmd: // Priority queue get
			ins.handleRequest(cmd)
		case cmd := <-ins.chanCmd: /*blocking on lambda facing channel*/
			// Drain priority channel first.
			for len(ins.chanPriorCmd) > 0 {
				ins.handleRequest(<-ins.chanPriorCmd)
				// Check closure.
				select {
				case <-ins.closed:
					return
				default:
				}
			}
			ins.handleRequest(cmd)
		case <-ins.coolTimer.C:
			// Warmup will not work until first call.
			// Double check, for it could timeout before a previous request got handled.
			if ins.IsReclaimed() || len(ins.chanPriorCmd) > 0 || len(ins.chanCmd) > 0 || atomic.LoadUint32(&ins.status) == INSTANCE_UNSTARTED {
				ins.resetCoolTimer()
			} else {
				// Force warm up.
				ins.warmUp()
			}
		}
	}
}

// Start parallel recovery mode.
// Return # of ready backups
func (ins *Instance) StartRecovery() int {
	recovering := atomic.LoadUint32(&ins.recovering)
	if recovering > 0 {
		ins.log.Warn("Instance is recovering")
		return int(recovering)
	}

	ins.mu.Lock()
	defer ins.mu.Unlock()

	return ins.startRecoveryLocked()
}

func (ins *Instance) startRecoveryLocked() int {
	if recovering := atomic.LoadUint32(&ins.recovering); recovering > 0 {
		ins.log.Warn("Instance is recovering")
		return int(recovering)
	}

	// Reserve available backups
	changes := ins.backups.Reserve(nil)

	// Prepare log printer for debugging
	logFunc := logger.NewFunc(func() string {
		var msg strings.Builder
		for i := 0; i < ins.backups.Len(); i++ {
			msg.WriteString(" ")
			backup, ok := ins.backups.StartByIndex(i, ins)
			if ok {
				msg.WriteString(strconv.FormatUint(backup.Id(), 10))
			} else {
				msg.WriteString("N/A")
			}
		}
		return msg.String()
	})

	// Start backups.
	available := ins.backups.Availables()
	atomic.StoreUint32(&ins.recovering, uint32(available))
	if available > ins.backups.Len()/2 {
		ins.log.Debug("Parallel recovery started with %d backup instances:%v, changes: %d", available, logFunc, changes)
	} else if available == 0 {
		ins.log.Warn("Unable to start parallel recovery due to no backup instance available")
	} else {
		ins.log.Warn("Parallel recovery started with insufficient %d backup instances:%v, changes: %d", available, logFunc, changes)
	}

	return available
}

// Resume serving
func (ins *Instance) ResumeServing() {
	ins.mu.Lock()
	atomic.StoreUint32(&ins.recovering, 0)
	ins.backups.Stop(ins)
	// Clear whitelist during fast recovery.
	if ins.writtens.Len() > 0 {
		ins.writtens = hashmap.New(TEMP_MAP_SIZE)
	}
	ins.mu.Unlock()
	ins.log.Debug("Recovered and service resumed")
}

func (ins *Instance) IsRecovering() bool {
	return atomic.LoadUint32(&ins.recovering) > 0
}

// Check if the instance is available for serving as a backup for specified instance.
// Return false if the instance is backing another instance.
func (ins *Instance) ReserveBacking() bool {
	if ins.IsClosed() {
		return false
	}

	ins.mu.Lock()
	defer ins.mu.Unlock()

	// We don't check phase because backing and closed due to reclaiming/expiring are exclusive.
	// If instance is backing, reclaiming and expiring will not close instance.
	// If instance is closed due to reclaiming/expiring, it is not backing.
	if !ins.IsClosed() && !ins.IsRecovering() && atomic.CompareAndSwapUint32(&ins.backing, BACKING_DISABLED, BACKING_RESERVED) {
		return true
	}

	return false
}

// Start serving as the backup for specified instance.
// Return false if the instance is backing another instance.
func (ins *Instance) StartBacking(bakIns *Instance, bakId int, total int) bool {
	ins.mu.Lock()
	defer ins.mu.Unlock()

	if atomic.LoadUint32(&ins.backing) != BACKING_RESERVED {
		ins.log.Error("Please call ReserveBacking before StartBacking")
		return false
	}

	ins.backingIns = bakIns
	ins.backingId = bakId
	ins.backingTotal = total
	atomic.StoreUint32(&ins.backing, BACKING_ENABLED)

	// Manually trigger ping with payload to initiate parallel recovery
	payload, err := ins.backingIns.Meta.ToCmdPayload(ins.backingIns.Id(), bakId, total)
	if err != nil {
		ins.log.Warn("Failed to prepare payload to trigger recovery: %v", err)
	} else {
		ins.chanPriorCmd <- &types.Control{
			Cmd:     protocol.CMD_PING,
			Payload: payload,
		}
	}
	return true
}

// Stop serving as a backup
func (ins *Instance) StopBacking(bakIns *Instance) {
	if ins.backingIns != bakIns {
		return
	}

	ins.mu.Lock()
	defer ins.mu.Unlock()

	atomic.StoreUint32(&ins.backing, BACKING_DISABLED)

	// Including expired and reclaimed
	if ins.IsReclaimed() {
		ins.closeLocked()
	}
}

func (ins *Instance) IsBacking(includingPrepare bool) bool {
	if includingPrepare {
		return atomic.LoadUint32(&ins.backing) != BACKING_DISABLED
	} else {
		return atomic.LoadUint32(&ins.backing) == BACKING_ENABLED
	}
}

// TODO: Add sid support, proxy now need sid to connect.
func (ins *Instance) Migrate() error {
	// func launch Mproxy
	// get addr if Mproxy
	dply, err := global.Migrator.GetDestination(ins.Id())
	if err != nil {
		ins.log.Error("Failed to find a migration destination: %v", err)
		return err
	}

	addr, err := global.Migrator.StartMigrator(ins.Id())
	if err != nil {
		ins.log.Error("Failed to start a migrator: %v", err)
		return err
	}
	// expand local address
	if addr[0] == ':' {
		addr = global.ServerIp + addr
	}

	ins.log.Info("Initiating migration to %s...", dply.Name())
	ins.Dispatch(&types.Control{
		Cmd:        "migrate",
		Addr:       addr,
		Deployment: dply.Name(),
		Id:         dply.Id(),
	})
	return nil
}

// TODO: if instance in reclaimed | no backing state -> no warmup perform

func (ins *Instance) Degrade() {
	if atomic.CompareAndSwapUint32(&ins.phase, PHASE_ACTIVE, PHASE_BACKING_ONLY) {
		ins.coolTimeout = config.InstanceDegradeWarmTimeout
	}
}

func (ins *Instance) Expire() {
	if !atomic.CompareAndSwapUint32(&ins.phase, PHASE_BACKING_ONLY, PHASE_EXPIRED) {
		return
	}

	ins.mu.Lock()
	defer ins.mu.Unlock()

	if !ins.IsBacking(true) {
		ins.closeLocked()
	}
}

func (ins *Instance) Phase() uint32 {
	return atomic.LoadUint32(&ins.phase)
}

func (ins *Instance) IsReclaimed() bool {
	return atomic.LoadUint32(&ins.phase) >= PHASE_RECLAIMED
}

func (ins *Instance) MatchDataLink(ctrl *Connection) {
	if ins.dataLink != nil && ctrl.AddDataLink(ins.dataLink) {
		ins.dataLink = nil
	}
}

func (ins *Instance) CacheDataLink(link *Connection) {
	ins.dataLink = link
}

func (ins *Instance) Close() {
	if ins.IsClosed() {
		return
	}

	ins.mu.Lock()
	defer ins.mu.Unlock()

	ins.closeLocked()
}

func (ins *Instance) closeLocked() {
	if ins.IsClosed() {
		return
	}

	ins.log.Debug("[%v]Closing...", ins)
	select {
	case <-ins.closed:
		return
	default:
		close(ins.closed)
	}
	atomic.StoreUint32(&ins.status, INSTANCE_CLOSED)
	if !ins.coolTimer.Stop() {
		// For parallel access, use select.
		select {
		case <-ins.coolTimer.C:
		default:
		}
	}
	// Close all links
	// TODO: Due to reconnection from lambda side, we may just leave links to be closed by the lambda.
	if ins.ctrlLink != nil {
		ins.ctrlLink.Close()
		ins.ctrlLink = nil
	}
	if ins.dataLink != nil {
		ins.dataLink.Close()
		ins.dataLink = nil
	}
	atomic.StoreUint32(&ins.awakeness, INSTANCE_SLEEPING)
	ins.flagValidatedLocked(nil, ErrInstanceClosed)
	ins.log.Info("[%v]", ins)

	// Recycle instance
	IM.Recycle(ins)
}

func (ins *Instance) IsClosed() bool {
	return atomic.LoadUint32(&ins.status) == INSTANCE_CLOSED
}

func (ins *Instance) getSid() string {
	return uuid.New().String()
}

func (ins *Instance) initSession() string {
	sid := ins.getSid()
	ins.sessions.Set(sid, false)
	return sid
}

func (ins *Instance) startSession(sid string) bool {
	return ins.sessions.Cas(sid, false, true)
}

func (ins *Instance) endSession(sid string) {
	ins.sessions.Del(sid)
}

func castValidatedConnection(validated *promise.ChannelPromise) (*Connection, error) {
	cn, err := validated.Result()
	if cn == nil {
		return nil, err
	} else {
		return cn.(*Connection), err
	}
}

func (ins *Instance) validate(opt *ValidateOption) (*Connection, error) {
	ins.mu.Lock()

	// Closed safe: The only closed check that in the mutex.
	// See comments started with "Closed safe: " below for more detail.
	if ins.IsClosed() {
		ins.mu.Unlock()
		return nil, ErrInstanceClosed
	}

	if ins.validated.IsResolved() {
		// For reclaimed instance, simply return the result of last validation.
		if ins.IsReclaimed() {
			return castValidatedConnection(ins.validated)
		}

		// Not validating. Validate...
		ins.validated.ResetWithOptions(opt)
		ins.mu.Unlock()

		connectTimeout := DefaultConnectTimeout
		// for::attemps
		for {
			ins.log.Debug("Validating...")
			// Try invoking the lambda node.
			// Closed safe: It is ok to invoke lambda, closed status will be checked in TryFlagValidated on processing the PONG.
			triggered := ins.tryTriggerLambda(ins.validated.Options.(*ValidateOption))
			if triggered {
				// Waiting to be validated
				return castValidatedConnection(ins.validated)
			} else if opt.WarmUp && !global.IsWarmupWithFixedInterval() {
				// Instance is warm, skip unnecssary warming up.
				return ins.flagValidatedLocked(ins.ctrlLink) // Skip any check in the "FlagValidated".
			}

			// If instance is active, PING is issued to ensure active
			// Closed safe: On closing, ctrlLink will be nil. By keep a local copy and check it is not nil, it is safe to make PING request.
			//   Like invoking, closed status will be checked in TryFlagValidated on processing the PONG.
			ctrl := ins.ctrlLink
			if ctrl != nil {
				if opt.Command != nil && opt.Command.String() == protocol.CMD_PING {
					ins.log.Debug("Ping with payload")
					ctrl.Ping(opt.Command.(*types.Control).Payload)
				} else {
					ctrl.Ping(DefaultPingPayload)
				}
			} // Ctrl can be nil if disconnected, simply wait for timeout and retry

			// Start timeout, ping may get stucked anytime.
			// TODO: In this version, no switching and unmanaged instance is handled. So ping will re-ping forever until being activated or proved to be sleeping.
			ins.validated.SetTimeout(connectTimeout)

			// Wait for timeout or validation get concluded
			// Closed safe: On closing, validation will be concluded.
			if err := ins.validated.Timeout(); err == promise.ErrTimeout {
				// Exponential backoff
				connectTimeout *= time.Duration(BackoffFactor)
				if connectTimeout > MaxConnectTimeout {
					connectTimeout = MaxConnectTimeout
				}
				ins.log.Warn("Timeout on validating, re-ping...")
			} else {
				// Validated.
				return castValidatedConnection(ins.validated)
			}
		} // End of for::attemps
	} else {
		// Validating... Wait.
		ins.mu.Unlock()
		return castValidatedConnection(ins.validated)
	}
}

func (ins *Instance) tryTriggerLambda(opt *ValidateOption) bool {
	ins.log.Debug("[%v]Try activate lambda.", ins)
	switch atomic.LoadUint32(&ins.awakeness) {
	case INSTANCE_ACTIVATING:
		// Cases:
		// On validating, lambda deactivated and reactivating. Then validating timeouts and retries.
		return true
	case INSTANCE_SLEEPING:
		if !atomic.CompareAndSwapUint32(&ins.awakeness, INSTANCE_SLEEPING, INSTANCE_ACTIVATING) {
			return false
		} // Continue to activate
	default:
		return false
	}

	if opt.WarmUp {
		ins.log.Info("[%v]Warming up...", ins)
	} else {
		ins.log.Info("[%v]Activating...", ins)
	}
	go ins.triggerLambda(opt)

	return true
}

func (ins *Instance) triggerLambda(opt *ValidateOption) {
	err := ins.triggerLambdaLocked(opt)
	for {
		if atomic.LoadUint32(&ins.awakeness) == INSTANCE_MAYBE {
			return
		}

		if err != nil && err == ErrInstanceReclaimed {
			atomic.StoreUint32(&ins.phase, PHASE_RECLAIMED)
			ins.log.Info("Reclaimed")

			// We can close the instance if it is not backing any instance.
			if !ins.IsBacking(true) {
				ins.Close()
				return
			}

			// Continue to waiting for being validated
		}

		if ins.validated.IsResolved() {
			// Don't overwrite the MAYBE status.
			if atomic.CompareAndSwapUint32(&ins.awakeness, INSTANCE_ACTIVE, INSTANCE_SLEEPING) {
				ins.log.Debug("[%v]Status updated.", ins)
			} else {
				ins.log.Error("[%v]Unexpected status.", ins)
			}
			return
		} else if ins.validated.Options.(*ValidateOption).WarmUp { // Use ValidationOption of most recent validation to reflect up to date status.
			// No retry for warming up.
			// Possible reasons
			// 1. Pong is delayed and lambda is returned without requesting for recovery, or the lambda will wait for the ending of the recovery.
			ins.mu.Lock()
			// Does not affect the MAYBE status.
			atomic.StoreUint32(&ins.awakeness, INSTANCE_SLEEPING)
			ins.flagValidatedLocked(nil) // No need to return a validated connection.
			ins.mu.Unlock()

			ins.log.Debug("[%v]Detected unvalidated warmup, ignored.", ins)
			return
		} else {
			// Validating, retrigger.
			atomic.StoreUint32(&ins.awakeness, INSTANCE_ACTIVATING)

			ins.log.Info("[%v]Reactivateing...", ins)
			err = ins.triggerLambdaLocked(opt)
		}
	}
}

func (ins *Instance) triggerLambdaLocked(opt *ValidateOption) error {
	if ins.Meta.Stale {
		// TODO: Check stale status
		ins.log.Warn("Detected stale meta: %d", ins.Meta.Term)
	}
	client := lambda.New(AwsSession, &aws.Config{Region: aws.String(config.AWSRegion)})

	tips := &url.Values{}
	if opt.Command != nil && opt.Command.String() == protocol.CMD_GET {
		tips.Set(protocol.TIP_SERVING_KEY, opt.Command.GetRequest().Key)
	}

	var status protocol.Status
	if !ins.IsBacking(false) {
		// Main store only
		status = protocol.Status{*ins.Meta.ToProtocolMeta(ins.Id())}
		status[0].Tip = tips.Encode()
	} else {
		// Main store + backing store
		status = protocol.Status{
			*ins.Meta.ToProtocolMeta(ins.Id()),
			*ins.backingIns.Meta.ToProtocolMeta(ins.backingIns.Id()),
		}
		if opt.Command != nil && opt.Command.String() == protocol.CMD_GET && opt.Command.GetRequest().InsId == ins.Id() {
			// Request is for main store, reset tips. Or tips will accumulatively used for backing store.
			status[0].Tip = tips.Encode()
			tips = &url.Values{}
		}
		// Add backing infos to tips
		tips.Set(protocol.TIP_BACKUP_KEY, strconv.Itoa(ins.backingId))
		tips.Set(protocol.TIP_BACKUP_TOTAL, strconv.Itoa(ins.backingTotal))
		status[1].Tip = tips.Encode()
	}
	var localFlags uint64
	if atomic.LoadUint32(&ins.phase) != PHASE_ACTIVE {
		localFlags |= protocol.FLAG_BACKING_ONLY
	}
	event := &protocol.InputEvent{
		Sid:     ins.initSession(),
		Cmd:     protocol.CMD_PING,
		Id:      ins.Id(),
		Proxy:   fmt.Sprintf("%s:%d", global.ServerIp, global.BasePort+1),
		Prefix:  global.Options.Prefix,
		Log:     global.Log.GetLevel(),
		Flags:   global.Flags | localFlags,
		Backups: config.BackupsPerInstance,
		Status:  status,
	}
	// CMD_PING is used for preflight requests. CMD_WARMUP is used for keeping node warmed, which involves no further action.
	// While requests do not use CMD_PING, CMD_PING request is used to piggy-back messages in the cases like starting backing.
	// In such case, no further action is required. So we use CMD_WARMUP to invoke node when requests command is CMD_PING.
	if opt.WarmUp || opt.Command.String() == protocol.CMD_PING {
		event.Cmd = protocol.CMD_WARMUP
		opt.WarmUp = true
	}
	payload, err := json.Marshal(event)
	if err != nil {
		ins.log.Error("Failed to marshal payload of lambda input: %v", err)
	}
	input := &lambda.InvokeInput{
		FunctionName: aws.String(ins.Name()),
		Payload:      payload,
	}

	ins.Meta.Stale = true
	output, err := client.Invoke(input)
	ins.endSession(event.Sid)

	// Don't reset links here, fronzen but not dead.

	if err != nil {
		ins.log.Error("[%v]Error on activating lambda store: %v", ins, err)
	} else {
		ins.log.Debug("[%v]Lambda instance deactivated.", ins)
	}
	if output != nil && len(output.Payload) > 0 {
		var outputStatus protocol.Status
		var outputError protocol.OutputError
		if err := json.Unmarshal(output.Payload, &outputError); err == nil {
			ins.log.Error("[Lambda deactivated with error]: %v", outputError)
		} else if err := json.Unmarshal(output.Payload, &outputStatus); err != nil {
			ins.log.Error("Failed to unmarshal payload of lambda output: %v, payload", err, string(output.Payload))
		} else if len(outputStatus) > 0 {
			uptodate, err := ins.Meta.FromProtocolMeta(&outputStatus[0]) // Ignore backing store
			if err != nil && err == ErrInstanceReclaimed && ins.Phase() == PHASE_BACKING_ONLY {
				// Reclaimed
				ins.log.Debug("Detected instance reclaimed from lineage: %v", &outputStatus)
				return err
			} else if uptodate {
				// If the node was invoked by other than the proxy, it could be stale.
<<<<<<< HEAD
				if atomic.LoadUint32(&ins.awake) != INSTANCE_MAYBE {
					ins.Meta.Stale = false
				} else {
=======
				if atomic.LoadUint32(&ins.awakeness) == INSTANCE_MAYBE {
>>>>>>> 7f0fa5b2
					uptodate = false
				} else {
					ins.Meta.Stale = false
				}
			}

			// Show log
			if uptodate {
				ins.log.Debug("Got updated instance lineage: %v", &outputStatus)
			} else {
				ins.log.Debug("Got staled instance lineage: %v", &outputStatus)
			}
		}
	} else if event.IsPersistencyEnabled() {
		ins.log.Error("No instance lineage returned, output: %v", output)
	}
	return nil
}

// Flag the instance as validated by specified connection.
// This also validate the connection belonging to the instance by setting instance field of the connection.
func (ins *Instance) TryFlagValidated(conn *Connection, sid string, flags int64) (*Connection, error) {
	ins.mu.Lock()
	defer ins.mu.Unlock()

	if ins.IsClosed() {
		// Validation is done by Close(), so we simply return here.
		return conn, ErrInstanceClosed
	}
	// Identified unhandled cases:
	// 1. Lambda is sleeping
	// Explain: Pong is likely delayed due quick exection of the lambda, possibly for "warmup" requests only.
	// Solution: Continue to save connection with no further changes to the "awakeness" and the "validating" status.
	//           Noted this function will not update status of sleeping lambda.

	// Acknowledge data links
	if !conn.control {
		// Datalinks can come earlier than ctrl link.
		// Keeping using the newly connectioned datalinks, and we are safe, or just wait it timeout and try to get a new one.
		conn.BindInstance(ins)
		// Connect to corresponding ctrl link
		if ins.ctrlLink == nil || !ins.ctrlLink.AddDataLink(conn) {
			ins.CacheDataLink(conn)
		}
		return conn, ErrNotCtrlLink
	}

	ins.log.Debug("[%v]Confirming validation...", ins)
	ins.flagWarmed()
	if ins.ctrlLink != conn {
		// Check possible duplicated session
		newSession := ins.startSession(sid)

		// If session is duplicated and no anomaly in flags, it is safe to switch regardless potential lambda change.
		if !newSession && flags != protocol.PONG_FOR_CTRL {
			// Deny session
			return conn, ErrDuplicatedSession
		} else if newSession {
			ins.log.Debug("Session %s started.", sid)
		} else {
			ins.log.Debug("Session %s resumed.", sid)
		}

		oldConn := ins.ctrlLink

		// Set instance, order matters here.
		conn.BindInstance(ins)
		ins.ctrlLink = conn

		if oldConn != nil {
			// Inherit the data link so it will not be closed because of ctrl link reconnected.
			dl := oldConn.GetDataLink()
			if dl != nil && conn.AddDataLink(dl) {
				// Worker matches and added
				oldConn.RemoveDataLink(dl)
			}
			oldConn.Close()
		}

		// There are three cases for link switch:
		// 1. Old node get reclaimed
		// 2. Reconnection
		atomic.CompareAndSwapUint32(&ins.awakeness, INSTANCE_ACTIVATING, INSTANCE_ACTIVE)
		// 3. Migration, which we have no way to know its status. (Forget it now)
		// TODO: Fix migration handling later.
		// atomic.StoreUint32(&ins.awakeness, INSTANCE_MAYBE)
		ins.log.Debug("[%v]Control link updated.", ins)
	} else {
		// New session for saved connection, simply call startSession and update status.
		ins.startSession(sid)
		atomic.CompareAndSwapUint32(&ins.awakeness, INSTANCE_ACTIVATING, INSTANCE_ACTIVE)
	}
	// Connect to possible data link.
	ins.MatchDataLink(conn)

	// These two flags are exclusive because backing only mode will enable reclaimation claim and disable fast recovery.
	if flags&protocol.PONG_RECOVERY > 0 {
		ins.log.Debug("Parallel recovery requested.")
		ins.startRecoveryLocked()
	} else if flags&protocol.PONG_RECLAIMED > 0 {
		// PONG_RECLAIMED will be issued for instances in PHASE_BACKING_ONLY or PHASE_EXPIRED.
		atomic.StoreUint32(&ins.phase, PHASE_RECLAIMED)
		ins.log.Info("Reclaimed")
		// We can close the instance if it is not backing any instance.
		if !ins.IsBacking(true) {
			ins.closeLocked()
			return conn, nil
		}
	}

	validConn, _ := ins.flagValidatedLocked(conn)
	if validConn != conn {
		ins.log.Debug("[%v]Already validated", ins)
		return conn, ErrInstanceValidated
	} else {
		return conn, nil
	}
}

func (ins *Instance) flagValidatedLocked(conn *Connection, errs ...error) (*Connection, error) {
	var err error
	if len(errs) > 0 {
		err = errs[0]
	}
	if _, err := ins.validated.Resolve(conn, err); err == nil {
		ins.log.Debug("[%v]Validated", ins)
	}
	return castValidatedConnection(ins.validated)
}

func (ins *Instance) bye(conn *Connection) {
	ins.mu.Lock()
	defer ins.mu.Unlock()

	if ins.ctrlLink != conn {
		// We don't care any rogue bye
		return
	}

	if atomic.CompareAndSwapUint32(&ins.awakeness, INSTANCE_MAYBE, INSTANCE_SLEEPING) {
		ins.log.Info("[%v]Bye from unmanaged instance, flag as sleeping.", ins)
	} else {
		ins.log.Debug("[%v]Bye ignored, waiting for return of synchronous invocation.", ins)
	}
}

// FlagClosed Notify instance that a connection is closed.
func (ins *Instance) FlagClosed(conn *Connection) {
	// We care control link only.
	if ins.ctrlLink != conn {
		return
	}

	ins.mu.Lock()
	defer ins.mu.Unlock()

	// Double check in the mutex block.
	if ins.ctrlLink != conn {
		return
	}

	// For now, all we can do is setting control link to nil to avoid it being used.
	// If node is active, it will be reconnected later.
	ins.ctrlLink = nil
}

func (ins *Instance) handleRequest(cmd types.Command) {
	// On parallel recovering, we will try reroute get requests.
	if cmd.String() == protocol.CMD_GET && ins.IsRecovering() && ins.rerouteGetRequest(cmd.GetRequest()) {
		return
	}

	var err error
	var attemps = MAX_ATTEMPTS
	if !cmd.Retriable() {
		attemps = 1
	}

	var i int
	for i = 0; i < attemps; i++ {
		if i > 0 {
			ins.log.Debug("Attempt %d", i)
		}
		// Check lambda status first
		validateStart := time.Now()
		// Once active connection is confirmed, keep awake on serving.
		ctrlLink, _ := ins.Validate(&ValidateOption{Command: cmd})
		validateDuration := time.Since(validateStart)

		// Only after validated, we know whether the instance is reclaimed.
		// If instance is expiring and reclaimed, we will relocate objects in main repository while backing objects are not affected.
		// Two options available to handle reclaiming event:
		// 1. Recover to prevail node and reroute to the node. (current implementation)
		// 2. Report not found
		if cmd.String() == protocol.CMD_GET && ins.IsReclaimed() && ins.relocateGetRequest(cmd.GetRequest()) {
			return
		}

		// Handle errors
		if ctrlLink == nil {
			// Check if link is valid, nil if instance get closed
			return
		}

		// Make request
		err = ins.request(ctrlLink, cmd, validateDuration)
		if err == nil || !cmd.Retriable() { // Request can become streaming, so we need to test again everytime.
			break
		}
	}
	if err != nil {
		if attemps > 1 && i == attemps {
			ins.log.Error("Max retry reaches, give up: %v", err)
		} else if cmd.Retriable() {
			ins.log.Error("Abandon retrial: %v", err)
		} else {
			ins.log.Error("Can not retry a streaming request, give up: %v", err)
		}
		if request, ok := cmd.(*types.Request); ok {
			request.SetResponse(err)
		}
	}

	// Reset timer
	ins.flagWarmed()
}

func (ins *Instance) rerouteGetRequest(req *types.Request) bool {
	// Rerouted keys will not be rerouted.
	// During parallel recovery, the instance can be backing another instance. (Backing before recovery triggered)
	if req.InsId != ins.Id() {
		return false
	}

	// Written keys during recovery will not be rerouted.
	if _, ok := ins.writtens.Get(req.Key); ok {
		ins.log.Debug("Detected reroute override for key %s", req.Key)
		return false
	}

	// Thread safe
	backup, ok := ins.backups.GetByKey(req.Key)
	if !ok {
		// Backup is not available, can be recovered or simply not available.
		return false
	}

	backup.chanPriorCmd <- req // Rerouted request should not be queued again.
	ins.log.Debug("Rerouted %s to node %d as backup %d of %d.", req.Key, backup.Id(), backup.backingId, backup.backingTotal)
	return true
}

func (ins *Instance) rerouteRequestWithTarget(req *types.Request, target *Instance) bool {
	target.chanPriorCmd <- req // Rerouted request should not be queued again.
	ins.log.Debug("Rerouted %s to node %d for %s.", req.Key, target.Id(), req.Cmd)
	return true
}

func (ins *Instance) relocateGetRequest(req *types.Request) bool {
	// Backing keys will not be relocated.
	// If the instance is expiring or reclaimed, main repository only is affected.
	if req.InsId != ins.Id() {
		return false
	}

	target := IM.Relocate(req.Info, req.Id.Chunk())
	req.ToRecover(target.Id())
	ins.log.Debug("Instance reclaimed, relocated %v to %d.", req.Key, req.InsId)
	ins.rerouteRequestWithTarget(req, target)
	return true
}

func (ins *Instance) request(ctrlLink *Connection, cmd types.Command, validateDuration time.Duration) error {
	cmdName := strings.ToLower(cmd.String())
	switch req := cmd.(type) {
	case *types.Request:
		collector.CollectRequest(collector.LogValidate, req.CollectorEntry.(*collector.DataEntry), cmdName, req.Id.ReqId, req.Id.ChunkId, int64(validateDuration))

		// Select link
		link := ctrlLink
		if req.Size() > MaxControlRequestSize {
			link = ctrlLink.GetDataLink()
			// Fallback to ctrlLink if dataLink is not ready.
			if link == nil {
				link = ctrlLink
			}
		}

		switch cmdName {
		case protocol.CMD_SET: /*set or two argument cmd*/
<<<<<<< HEAD
			req.PrepareForSet(conn)
=======
			req.PrepareForSet(link)
>>>>>>> 7f0fa5b2
			// If parallel recovery is triggered, record keys set during recovery.
			if ins.IsRecovering() {
				ins.log.Debug("Override rerouting for key %s due to set", req.Key)
				ins.writtens.Set(req.Key, &struct{}{})
			}
		case protocol.CMD_GET: /*get or one argument cmd*/
<<<<<<< HEAD
			req.PrepareForGet(conn)
=======
>>>>>>> 7f0fa5b2
			// If parallel recovery is triggered, there is no need to forward the serving key.
			req.PrepareForGet(link)
		case protocol.CMD_DEL:
<<<<<<< HEAD
			req.PrepareForDel(conn)
=======
			req.PrepareForDel(link)
>>>>>>> 7f0fa5b2
			if ins.IsRecovering() {
				ins.log.Debug("Override rerouting for key %s due to del", req.Key)
				ins.writtens.Set(req.Key, &struct{}{})
			}
		case protocol.CMD_RECOVER:
			req.PrepareForRecover(link)
		default:
			req.SetResponse(fmt.Errorf("unexpected request command: %s", cmd))
			// Unrecoverable
			return nil
		}

		// In case there is a request already, wait to be consumed (for response).
<<<<<<< HEAD
		conn.chanWait <- req
=======
		link.chanWait <- req
>>>>>>> 7f0fa5b2
		if err := req.Flush(RequestTimeout); err != nil {
			ins.log.Warn("Flush request error: %v", err)
			// Remove request.
			select {
			case <-link.chanWait:
			default:
			}
			// link failed, close so it can be reconnected.
			if link != ctrlLink {
				ctrlLink.RemoveDataLink(link)
			}
			link.Close()
			return err
		}

	case *types.Control:
		isDataRequest := false

		switch cmdName {
		case protocol.CMD_PING:
			// Simply ignore.
			return nil
		case protocol.CMD_DATA:
<<<<<<< HEAD
			ctrl.PrepareForData(conn)
			isDataRequest = true
		case protocol.CMD_MIGRATE:
			ctrl.PrepareForMigrate(conn)
		case protocol.CMD_DEL:
			ctrl.PrepareForDel(conn)
=======
			req.PrepareForData(ctrlLink)
			isDataRequest = true
		case protocol.CMD_MIGRATE:
			req.PrepareForMigrate(ctrlLink)
		case protocol.CMD_DEL:
			req.PrepareForDel(ctrlLink)
>>>>>>> 7f0fa5b2
			if ins.IsRecovering() {
				ins.log.Debug("Override rerouting for key %s due to del", req.Request.Key)
				ins.writtens.Set(req.Request.Key, &struct{}{})
			}
		case protocol.CMD_RECOVER:
			req.PrepareForRecover(ctrlLink)
		default:
			ins.log.Error("Unexpected control command: %s", cmd)
			// Unrecoverable
			return nil
		}

<<<<<<< HEAD
		if err := ctrl.Flush(RequestTimeout); err != nil {
=======
		if err := req.Flush(RequestTimeout); err != nil {
>>>>>>> 7f0fa5b2
			ins.log.Error("Flush control error: %v", err)
			if isDataRequest {
				global.DataCollected.Done()
			}
			ctrlLink.Close()
			// Control commands are valid to connection only.
			return nil
		}

	default:
		ins.log.Error("Unexpected request type: %v", reflect.TypeOf(cmd))
		// Unrecoverable
		return nil
	}

	return nil
}

func (ins *Instance) warmUp() {
	ins.validate(&ValidateOption{WarmUp: true})
	// Force reset
	ins.resetCoolTimer()
}

func (ins *Instance) flagWarmed() {
	// Only switch if instance unstarted.
	atomic.CompareAndSwapUint32(&ins.status, INSTANCE_UNSTARTED, INSTANCE_RUNNING)
	if global.IsWarmupWithFixedInterval() || ins.IsReclaimed() {
		return
	}

	ins.resetCoolTimer()
}

func (ins *Instance) resetCoolTimer() {
	if !ins.coolTimer.Stop() {
		// For parallel access, use select.
		select {
		case <-ins.coolTimer.C:
		default:
		}
	}
	if !ins.IsClosed() && !ins.IsReclaimed() {
		ins.coolTimer.Reset(ins.coolTimeout)
	}
}

func (ins *Instance) CollectData() {
	if atomic.LoadUint32(&ins.status) == INSTANCE_UNSTARTED {
		return
	}

	global.DataCollected.Add(1)
	ins.Dispatch(&types.Control{Cmd: "data"})
}

func (ins *Instance) FlagDataCollected(ok string) {
	if atomic.LoadUint32(&ins.status) == INSTANCE_UNSTARTED {
		return
	}

	ins.log.Debug("Data collected: %s", ok)
	global.DataCollected.Done()
}<|MERGE_RESOLUTION|>--- conflicted
+++ resolved
@@ -831,13 +831,7 @@
 				return err
 			} else if uptodate {
 				// If the node was invoked by other than the proxy, it could be stale.
-<<<<<<< HEAD
-				if atomic.LoadUint32(&ins.awake) != INSTANCE_MAYBE {
-					ins.Meta.Stale = false
-				} else {
-=======
 				if atomic.LoadUint32(&ins.awakeness) == INSTANCE_MAYBE {
->>>>>>> 7f0fa5b2
 					uptodate = false
 				} else {
 					ins.Meta.Stale = false
@@ -1128,29 +1122,17 @@
 
 		switch cmdName {
 		case protocol.CMD_SET: /*set or two argument cmd*/
-<<<<<<< HEAD
-			req.PrepareForSet(conn)
-=======
 			req.PrepareForSet(link)
->>>>>>> 7f0fa5b2
 			// If parallel recovery is triggered, record keys set during recovery.
 			if ins.IsRecovering() {
 				ins.log.Debug("Override rerouting for key %s due to set", req.Key)
 				ins.writtens.Set(req.Key, &struct{}{})
 			}
 		case protocol.CMD_GET: /*get or one argument cmd*/
-<<<<<<< HEAD
-			req.PrepareForGet(conn)
-=======
->>>>>>> 7f0fa5b2
 			// If parallel recovery is triggered, there is no need to forward the serving key.
 			req.PrepareForGet(link)
 		case protocol.CMD_DEL:
-<<<<<<< HEAD
-			req.PrepareForDel(conn)
-=======
 			req.PrepareForDel(link)
->>>>>>> 7f0fa5b2
 			if ins.IsRecovering() {
 				ins.log.Debug("Override rerouting for key %s due to del", req.Key)
 				ins.writtens.Set(req.Key, &struct{}{})
@@ -1164,11 +1146,7 @@
 		}
 
 		// In case there is a request already, wait to be consumed (for response).
-<<<<<<< HEAD
-		conn.chanWait <- req
-=======
 		link.chanWait <- req
->>>>>>> 7f0fa5b2
 		if err := req.Flush(RequestTimeout); err != nil {
 			ins.log.Warn("Flush request error: %v", err)
 			// Remove request.
@@ -1192,21 +1170,12 @@
 			// Simply ignore.
 			return nil
 		case protocol.CMD_DATA:
-<<<<<<< HEAD
-			ctrl.PrepareForData(conn)
-			isDataRequest = true
-		case protocol.CMD_MIGRATE:
-			ctrl.PrepareForMigrate(conn)
-		case protocol.CMD_DEL:
-			ctrl.PrepareForDel(conn)
-=======
 			req.PrepareForData(ctrlLink)
 			isDataRequest = true
 		case protocol.CMD_MIGRATE:
 			req.PrepareForMigrate(ctrlLink)
 		case protocol.CMD_DEL:
 			req.PrepareForDel(ctrlLink)
->>>>>>> 7f0fa5b2
 			if ins.IsRecovering() {
 				ins.log.Debug("Override rerouting for key %s due to del", req.Request.Key)
 				ins.writtens.Set(req.Request.Key, &struct{}{})
@@ -1219,11 +1188,7 @@
 			return nil
 		}
 
-<<<<<<< HEAD
-		if err := ctrl.Flush(RequestTimeout); err != nil {
-=======
 		if err := req.Flush(RequestTimeout); err != nil {
->>>>>>> 7f0fa5b2
 			ins.log.Error("Flush control error: %v", err)
 			if isDataRequest {
 				global.DataCollected.Done()
