--- conflicted
+++ resolved
@@ -47,12 +47,8 @@
 var (
 	Registry       InstanceRegistry
 	WarmTimout     = config.InstanceWarmTimout
-<<<<<<< HEAD
-	ConnectTimeout = 1000 * time.Millisecond // Just above average triggering cost.
-=======
 	DefaultConnectTimeout = 20 * time.Millisecond // Just above average triggering cost.
 	MaxConnectTimeout = 1 * time.Second
->>>>>>> e50b88fc
 	RequestTimeout = 1 * time.Second
 	BackoffFactor  = 2
 	timeouts       = sync.Pool{
