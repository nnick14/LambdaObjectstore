--- conflicted
+++ resolved
@@ -919,7 +919,6 @@
 				ins.writtens.Set(req.Key, &struct{}{})
 			}
 		case protocol.CMD_GET: /*get or one argument cmd*/
-<<<<<<< HEAD
 			// If instance is expiring and reclaimed, only GET request for main repository is affected.
 			// And we now know it.
 			if ins.IsReclaimed() && req.InsId == ins.Id() {
@@ -944,10 +943,7 @@
 				// req.Abandon()
 				return nil
 			}
-			req.PrepareForGet(conn.w)
-=======
 			req.PrepareForGet(conn)
->>>>>>> d6be5ed7
 			// If parallel recovery is triggered, there is no need to forward the serving key.
 		case protocol.CMD_DEL:
 			req.PrepareForDel(conn)
@@ -955,7 +951,7 @@
 				ins.writtens.Set(req.Key, &struct{}{})
 			}
 		case protocol.CMD_RECOVER:
-			req.PrepareForRecover(conn.w)
+			req.PrepareForRecover(conn)
 		default:
 			req.SetResponse(errors.New(fmt.Sprintf("Unexpected request command: %s", cmd)))
 			// Unrecoverable
@@ -994,7 +990,7 @@
 				ins.writtens.Set(ctrl.Request.Key, &struct{}{})
 			}
 		case protocol.CMD_RECOVER:
-			ctrl.PrepareForRecover(conn.w)
+			ctrl.PrepareForRecover(conn)
 		default:
 			ins.log.Error("Unexpected control command: %s", cmd)
 			// Unrecoverable
