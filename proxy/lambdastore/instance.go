package lambdastore

import (
	"encoding/json"
	"errors"
	"fmt"
	"net/url"
	"reflect"
	"strconv"
	"strings"
	"sync"
	"sync/atomic"
	"time"

	"github.com/aws/aws-sdk-go/aws"
	awsSession "github.com/aws/aws-sdk-go/aws/session"
	"github.com/aws/aws-sdk-go/service/lambda"
	"github.com/cespare/xxhash"
	"github.com/cornelk/hashmap"
	"github.com/google/uuid"
	"github.com/mason-leap-lab/infinicache/common/logger"
	protocol "github.com/mason-leap-lab/infinicache/common/types"
	"github.com/mason-leap-lab/infinicache/proxy/collector"
	"github.com/mason-leap-lab/infinicache/proxy/config"
	"github.com/mason-leap-lab/infinicache/proxy/global"
	"github.com/mason-leap-lab/infinicache/proxy/types"
)

const (
	INSTANCE_MASK_STATUS_START      = 0x000F
	INSTANCE_MASK_STATUS_CONNECTION = 0x00F0
	INSTANCE_MASK_STATUS_BACKING    = 0x0F00
	INSTANCE_MASK_STATUS_LIFECYCLE  = 0xF000

	// Start status
	INSTANCE_UNSTARTED = 0
	INSTANCE_STARTED   = 1

	// Connection status
	INSTANCE_SLEEP = 0
	INSTANCE_AWAKE = 1
	INSTANCE_MAYBE = 2

	// Backing status
	INSTANCE_RECOVERING = 1
	INSTANCE_BACKING    = 2

	// Lifecycle status
	PHASE_ACTIVE       = 0 // Instance is actively serving main repository and backup
	PHASE_BACKING_ONLY = 1 // Instance is expiring and serving backup only, warmup should be degraded.
	PHASE_RECLAIMED    = 2 // Instance has been reclaimed.
	PHASE_EXPIRED      = 3 // Instance is expired, no invocation will be made, and it is safe to recycle.

	MAX_RETRY        = 3
	TEMP_MAP_SIZE    = 10
	BACKING_DISABLED = 0
	BACKING_RESERVED = 1
	BACKING_ENABLED  = 2
)

var (
	Registry              InstanceRegistry
	WarmTimout            = config.InstanceWarmTimout
	DefaultConnectTimeout = 20 * time.Millisecond // Just above average triggering cost.
	MaxConnectTimeout     = 1 * time.Second
	RequestTimeout        = 1 * time.Second
	BackoffFactor         = 2
	timeouts              = sync.Pool{
		New: func() interface{} {
			return time.NewTimer(0)
		},
	}
	DefaultPingPayload = []byte{}
	AwsSession         = awsSession.Must(awsSession.NewSessionWithOptions(awsSession.Options{
		SharedConfigState: awsSession.SharedConfigEnable,
	}))
)

type InstanceRegistry interface {
	Instance(uint64) (*Instance, bool)
	Reroute(interface{}, int) *Instance
}

type ValidateOption struct {
	WarmUp  bool
	Command types.Command
}

type Instance struct {
	*Deployment
	Meta
	BucketId     int64
	ChunkCounter int
	KeyMap       []string

	cn            *Connection
	chanCmd       chan types.Command
	chanPriorCmd  chan types.Command // Channel for priority commands: control and forwarded backing requests.
	started       uint32
	awake         uint32
	phase         uint32
	chanValidated chan struct{}
	lastValidated *Connection
	mu            sync.Mutex
	closed        chan struct{}
	coolTimer     *time.Timer
	coolTimeout   time.Duration

	// Connection management
	sessions *hashmap.HashMap

	// Backup fields
	candidates   []*Instance      // Must be initialized before invoke lambda. Stores pointers instead of ids for query, so legacy instances may be used.
	backups      []*Instance      // Actual backups in use.
	recovering   uint32           // # of backups in use, also if the recovering > 0, the instance is recovering.
	writtens     *hashmap.HashMap // Whitelist, write opertions will be added to it during parallel recovery.
	backing      uint32           // backing status, 0 for non backing, 1 for reserved, 2 for backing.
	backingIns   *Instance
	backingId    int // Identifier for backup, ranging from [0, # of backups)
	backingTotal int // Total # of backups ready for backing instance.
	doneBacking  sync.WaitGroup
}

func NewInstanceFromDeployment(dp *Deployment) *Instance {
	dp.log = &logger.ColorLogger{
		Prefix: fmt.Sprintf("%s ", dp.name),
		Level:  global.Log.GetLevel(),
		Color:  !global.Options.NoColor,
	}

	chanValidated := make(chan struct{})
	close(chanValidated)

	return &Instance{
		Deployment:    dp,
		Meta:          Meta{Term: 1}, // Term start with 1 to avoid uninitialized term ambigulous.
		awake:         INSTANCE_SLEEP,
		chanCmd:       make(chan types.Command, 1),
		chanPriorCmd:  make(chan types.Command, 1),
		chanValidated: chanValidated, // Initialize with a closed channel.
		closed:        make(chan struct{}),
		coolTimer:     time.NewTimer(WarmTimout),
		coolTimeout:   WarmTimout,
		sessions:      hashmap.New(TEMP_MAP_SIZE),
		writtens:      hashmap.New(TEMP_MAP_SIZE),

		KeyMap: make([]string, 0, 3000),
	}
}

// create new lambda instance
func NewInstance(name string, id uint64, replica bool) *Instance {
	return NewInstanceFromDeployment(NewDeployment(name, id, replica))
}

func (ins *Instance) Status() uint64 {
	// 0x000F  started
	// 0x00F0  connection
	// 0x0F00  backing
	var backing uint64
	if ins.IsRecovering() {
		backing += INSTANCE_RECOVERING
	}
	if ins.IsBacking() {
		backing += INSTANCE_BACKING
	}
	// 0xF000  lifecycle
	return uint64(atomic.LoadUint32(&ins.started)) +
		(uint64(atomic.LoadUint32(&ins.awake)) << 4) +
		(backing << 8) +
		(uint64(atomic.LoadUint32(&ins.phase)) << 12)
}

func (ins *Instance) AssignBackups(numBak int, candidates []*Instance) {
	ins.candidates = candidates
	ins.backups = make([]*Instance, 0, numBak)
}

func (ins *Instance) C() chan types.Command {
	return ins.chanCmd
}

func (ins *Instance) WarmUp() {
	ins.validate(&ValidateOption{WarmUp: true})
	// Force reset
	ins.flagWarmed()
}

func (ins *Instance) Validate(opts ...*ValidateOption) *Connection {
	var opt *ValidateOption
	if len(opts) > 0 {
		opt = opts[0]
	}
	if opt == nil {
		opt = &ValidateOption{}
	}
	return ins.validate(opt)
}

func (ins *Instance) IsValidating() bool {
	ins.mu.Lock()
	defer ins.mu.Unlock()

	select {
	case <-ins.chanValidated:
		return false
	default:
		return true
	}
}

// Handle incoming client requests
// lambda facing goroutine
func (ins *Instance) HandleRequests() {
	for {
		select {
		case <-ins.closed:
			return
		case cmd := <-ins.chanPriorCmd: // Priority queue get
			ins.handleRequest(cmd)
		case cmd := <-ins.chanCmd: /*blocking on lambda facing channel*/
			// Drain priority channel first.
			for len(ins.chanPriorCmd) > 0 {
				ins.handleRequest(<-ins.chanPriorCmd)
				// Check closure.
				select {
				case <-ins.closed:
					return
				default:
				}
			}
			ins.handleRequest(cmd)
		case <-ins.coolTimer.C:
			// Warmup will not work until first call.
			// Double check, for it could timeout before a previous request got handled.
			// Warmup will not work until first call.
			if ins.IsReclaimed() || len(ins.chanPriorCmd) > 0 || len(ins.chanCmd) > 0 || atomic.LoadUint32(&ins.started) == INSTANCE_UNSTARTED {
				ins.resetCoolTimer()
			} else {
				// Force warm up.
				ins.warmUp()
			}

		}
	}
}

// Start parallel recovery mode.
// Return # of ready backups
func (ins *Instance) StartRecovery() int {
	recovering := atomic.LoadUint32(&ins.recovering)
	if recovering > 0 {
		ins.log.Warn("Instance is recovering")
		return int(recovering)
	}

	ins.mu.Lock()
	defer ins.mu.Unlock()

	return ins.startRecoveryLocked()
}

func (ins *Instance) startRecoveryLocked() int {
	if recovering := atomic.LoadUint32(&ins.recovering); recovering > 0 {
		ins.log.Warn("Instance is recovering")
		return int(recovering)
	}

	// Reset backups
	lastnum := len(ins.backups)
	changes := 0
	ins.backups = ins.backups[:0]
	// Reserve backups so we can know how many backups are available
	alters := cap(ins.backups)                         // If failed to reserve a backup, select one start from alters.
	offset := 0                                        // Offset based on alters.
	tested := make([]bool, len(ins.candidates)-alters) // Count start from alters
	for i := 0; i < cap(ins.backups); i++ {
		if ins.candidates[i].ReserveBacking() {
			changes += ins.promoteCandidate(i, i)
			continue
		} else if offset == len(tested) {
			continue
		}
		// Try alter + i to keep backingID stable.
		if alters+i < len(ins.candidates) && !tested[i] && ins.candidates[alters+i].ReserveBacking() {
			// exchange candidates
			changes += ins.promoteCandidate(i, alters+i)
			tested[i] = true
			continue
		}
		// Try find whatever possible
		for ; offset < len(tested); offset++ {
			if !tested[offset] && ins.candidates[alters+offset].ReserveBacking() {
				changes += ins.promoteCandidate(i, alters+offset)
				tested[offset] = true
				break
			} else {
				tested[offset] = true
			}
		}
<<<<<<< HEAD
=======
		// run out of the candidates instances
		if offset == len(tested) {
			break
		}
>>>>>>> 973f4fb1
	}
	if len(ins.backups) != lastnum {
		// The difference of total changes everything.
		changes = len(ins.backups)
	}

	// Start backups.
	var msg strings.Builder
	for i, candid := range ins.backups {
		candid.StartBacking(ins, i, len(ins.backups))
		msg.WriteString(" ")
		msg.WriteString(strconv.FormatUint(candid.Id(), 10))
	}

	atomic.StoreUint32(&ins.recovering, uint32(len(ins.backups)))
	if len(ins.backups) > 0 {
		ins.log.Debug("Parallel recovery started with %d backup instances: %s, changes: %d", len(ins.backups), msg.String(), changes)
	} else {
		ins.log.Warn("Unable to start parallel recovery due to no backup instances available")
	}

	return len(ins.backups)
}

// Resume serving
func (ins *Instance) ResumeServing() {
	ins.mu.Lock()
	atomic.StoreUint32(&ins.recovering, 0)
	for _, backup := range ins.backups {
		backup.StopBacking(ins)
	}
	// detect multiple recovered cmd
	// shrink backups
	ins.backups = ins.backups[:0]
	// Clear whitelist during fast recovery.
	if ins.writtens.Len() > 0 {
		ins.writtens = hashmap.New(TEMP_MAP_SIZE)
	}
	ins.mu.Unlock()
	ins.log.Debug("Recovered and service resumed")
}

func (ins *Instance) IsRecovering() bool {
	return atomic.LoadUint32(&ins.recovering) > 0
}

// Check if the instance is available for serving as a backup for specified instance.
// Return false if the instance is backing another instance.
func (ins *Instance) ReserveBacking() bool {
	ins.doneBacking.Add(1) // Avoid being expired.
	success := atomic.LoadUint32(&ins.recovering) == 0 &&
		atomic.LoadUint32(&ins.phase) != PHASE_EXPIRED
	atomic.CompareAndSwapUint32(&ins.backing, BACKING_DISABLED, BACKING_RESERVED)
	if !success {
		ins.doneBacking.Done()
	}
	return success
}

// Start serving as the backup for specified instance.
// Return false if the instance is backing another instance.
func (ins *Instance) StartBacking(bakIns *Instance, bakId int, total int) bool {
	ins.mu.Lock()
	defer ins.mu.Unlock()

	if atomic.LoadUint32(&ins.backing) != BACKING_RESERVED {
		ins.log.Error("Please call ReserveBacking before StartBacking")
		return false
	}

	ins.backingIns = bakIns
	ins.backingId = bakId
	ins.backingTotal = total
	atomic.StoreUint32(&ins.backing, BACKING_ENABLED)

	// Manually trigger ping with payload to initiate parallel recovery
	payload, err := ins.backingIns.Meta.ToCmdPayload(ins.backingIns.Id(), bakId, total)
	if err != nil {
		ins.log.Warn("Failed to prepare payload to trigger recovery: %v", err)
	} else {
		ins.chanPriorCmd <- &types.Control{
			Cmd:     protocol.CMD_PING,
			Payload: payload,
		}
	}
	return true
}

// Stop serving as a backup
func (ins *Instance) StopBacking(bakIns *Instance) {
	if ins.backingIns != bakIns {
		return
	}
	ins.mu.Lock()
	atomic.StoreUint32(&ins.backing, BACKING_DISABLED)
	ins.doneBacking.Done()
	ins.mu.Unlock()
}

func (ins *Instance) IsBacking() bool {
	return atomic.LoadUint32(&ins.backing) == BACKING_ENABLED
}

func (ins *Instance) Switch(to types.LambdaDeployment) *Instance {
	temp := &Deployment{}
	ins.Reset(to, temp)
	to.Reset(temp, nil)
	return ins
}

// TODO: Add sid support, proxy now need sid to connect.
func (ins *Instance) Migrate() error {
	// func launch Mproxy
	// get addr if Mproxy
	dply, err := global.Migrator.GetDestination(ins.Id())
	if err != nil {
		ins.log.Error("Failed to find a migration destination: %v", err)
		return err
	}

	addr, err := global.Migrator.StartMigrator(ins.Id())
	if err != nil {
		ins.log.Error("Failed to start a migrator: %v", err)
		return err
	}
	// expand local address
	if addr[0] == ':' {
		addr = global.ServerIp + addr
	}

	ins.log.Info("Initiating migration to %s...", dply.Name())
	ins.chanCmd <- &types.Control{
		Cmd:        "migrate",
		Addr:       addr,
		Deployment: dply.Name(),
		Id:         dply.Id(),
	}
	return nil
}

// TODO: if instance in reclaimed | no backing state -> no warmup perform

func (ins *Instance) Degrade() {
	if atomic.CompareAndSwapUint32(&ins.phase, PHASE_ACTIVE, PHASE_BACKING_ONLY) {
		ins.coolTimeout = config.InstanceDegradeWarmTimout
	}
}

func (ins *Instance) Expire() {
	ins.doneBacking.Wait()
	atomic.StoreUint32(&ins.phase, PHASE_EXPIRED)
}

func (ins *Instance) Phase() uint32 {
	return atomic.LoadUint32(&ins.phase)
}

func (ins *Instance) IsReclaimed() bool {
	return atomic.LoadUint32(&ins.phase) >= PHASE_RECLAIMED
}

func (ins *Instance) Close() {
	ins.mu.Lock()
	defer ins.mu.Unlock()

	if ins.isClosedLocked() {
		return
	}

	ins.log.Debug("Closing...")
	close(ins.closed)
	if !ins.coolTimer.Stop() {
		select {
		case <-ins.coolTimer.C:
		default:
		}
	}
	if ins.cn != nil {
		ins.cn.Close()
		ins.cn = nil
	}
	atomic.StoreUint32(&ins.awake, INSTANCE_SLEEP)
	ins.flagValidatedLocked(nil)
	ins.log.Info("Closed")
}

func (ins *Instance) IsClosed() bool {
	ins.mu.Lock()
	defer ins.mu.Unlock()

	return ins.isClosedLocked()
}

func (ins *Instance) getSid() string {
	return uuid.New().String()
}

func (ins *Instance) initSession() string {
	sid := ins.getSid()
	ins.sessions.Set(sid, false)
	return sid
}

func (ins *Instance) startSession(sid string) bool {
	return ins.sessions.Cas(sid, false, true)
}

func (ins *Instance) endSession(sid string) {
	ins.sessions.Del(sid)
}

func (ins *Instance) validate(opt *ValidateOption) *Connection {
	ins.mu.Lock()

	select {
	case <-ins.chanValidated:
		// Not validating. Validate...
		ins.chanValidated = make(chan struct{})
		ins.lastValidated = nil
		ins.mu.Unlock()

		connectTimeout := DefaultConnectTimeout
		for {
			ins.log.Debug("Validating...")
			triggered := atomic.LoadUint32(&ins.awake) == INSTANCE_SLEEP && ins.tryTriggerLambda(opt)
			if triggered {
				return ins.validated()
			} else if opt.WarmUp && !global.IsWarmupWithFixedInterval() {
				return ins.flagValidated(ins.cn, "", 0) // No new session involved.
			}

			// Ping is issued to ensure awake
			if opt.Command != nil && opt.Command.String() == protocol.CMD_PING {
				ins.log.Debug("Ping with payload")
				ins.cn.Ping(opt.Command.(*types.Control).Payload)
			} else {
				ins.cn.Ping(DefaultPingPayload)
			}

			// Start timeout, ping may get stucked anytime.
			timeout := timeouts.Get().(*time.Timer)
			if !timeout.Stop() {
				select {
				case <-timeout.C:
				default:
				}
			}
			timeout.Reset(connectTimeout)

			select {
			case <-timeout.C:
				// Set status to dead and revalidate.
				timeouts.Put(timeout)
				// If instance is not invoked by proxy, it may be slept
				if atomic.CompareAndSwapUint32(&ins.awake, INSTANCE_MAYBE, INSTANCE_SLEEP) {
					ins.log.Warn("Timeout on validating, assuming instance dead and reinvoke...")
					// Close or not? Maybe we can wait until a connection comes.
					// ins.cn.Close()
					// ins.cn = nil
				} else {
					// Exponential backoff
					connectTimeout *= time.Duration(BackoffFactor)
					if connectTimeout > MaxConnectTimeout {
						connectTimeout = MaxConnectTimeout
					}
					ins.log.Warn("Timeout on validating, re-ping...")
				}
			case <-ins.chanValidated:
				timeouts.Put(timeout)
				return ins.validated()
			}
		}
	default:
		// Validating... Wait and return false
		ins.mu.Unlock()
		return ins.validated()
	}
}

func (ins *Instance) tryTriggerLambda(opt *ValidateOption) bool {
	if atomic.LoadUint32(&ins.awake) == INSTANCE_AWAKE {
		return false
	}

	if opt.WarmUp {
		ins.log.Info("[Lambda store is not awake, warming up...]")
	} else {
		ins.log.Info("[Lambda store is not awake, activating...]")
	}
	go ins.triggerLambda(opt)

	return true
}

func (ins *Instance) triggerLambda(opt *ValidateOption) {
	ins.triggerLambdaLocked(opt)
	for {
		if !ins.IsValidating() {
			// Don't overwrite the MAYBE status.
			atomic.CompareAndSwapUint32(&ins.awake, INSTANCE_AWAKE, INSTANCE_SLEEP)
			return
		}

		// Validating, retrigger.
		ins.log.Info("[Validating lambda store,  reactivateing...]")
		ins.triggerLambdaLocked(opt)
	}
}

func (ins *Instance) triggerLambdaLocked(opt *ValidateOption) {
	if ins.Meta.Stale {
		// TODO: Check stale status
		ins.log.Warn("Detected stale meta: %d", ins.Meta.Term)
	}
	client := lambda.New(AwsSession, &aws.Config{Region: aws.String(config.AWSRegion)})

	tips := &url.Values{}
	if opt.Command != nil && opt.Command.String() == protocol.CMD_GET {
		tips.Set(protocol.TIP_SERVING_KEY, opt.Command.GetRequest().Key)
	}

	var status protocol.Status
	if !ins.IsBacking() {
		// Main store only
		status = protocol.Status{*ins.Meta.ToProtocolMeta(ins.Id())}
		status[0].Tip = tips.Encode()
	} else {
		// Main store + backing store
		status = protocol.Status{
			*ins.Meta.ToProtocolMeta(ins.Id()),
			*ins.backingIns.Meta.ToProtocolMeta(ins.backingIns.Id()),
		}
		if opt.Command != nil && opt.Command.String() == protocol.CMD_GET && opt.Command.GetRequest().InsId == ins.Id() {
			// Request is for main store, reset tips. Or tips will accumulatively used for backing store.
			status[0].Tip = tips.Encode()
			tips = &url.Values{}
		}
		// Add backing infos to tips
		tips.Set(protocol.TIP_BACKUP_KEY, strconv.Itoa(ins.backingId))
		tips.Set(protocol.TIP_BACKUP_TOTAL, strconv.Itoa(ins.backingTotal))
		status[1].Tip = tips.Encode()
	}
	var localFlags uint64
	if atomic.LoadUint32(&ins.phase) != PHASE_ACTIVE {
		localFlags |= protocol.FLAG_BACKING_ONLY
	}
	event := &protocol.InputEvent{
		Sid:     ins.initSession(),
		Cmd:     protocol.CMD_PING,
		Id:      ins.Id(),
		Proxy:   fmt.Sprintf("%s:%d", global.ServerIp, global.BasePort+1),
		Prefix:  global.Options.Prefix,
		Log:     global.Log.GetLevel(),
		Flags:   global.Flags | localFlags,
		Backups: len(ins.candidates),
		Status:  status,
	}
	if opt.WarmUp {
		event.Cmd = protocol.CMD_WARMUP
	}
	payload, err := json.Marshal(event)
	if err != nil {
		ins.log.Error("Failed to marshal payload of lambda input: %v", err)
	}
	input := &lambda.InvokeInput{
		FunctionName: aws.String(ins.Name()),
		Payload:      payload,
	}

	ins.Meta.Stale = true
	output, err := client.Invoke(input)
	ins.endSession(event.Sid)
	// Don't reset connection here, fronzen but not dead.
	// ins.cn = nil
	if err != nil {
		ins.log.Error("Error on activating lambda store: %v", err)
	} else {
		ins.log.Debug("[Lambda store is deactivated]")
	}
	if output != nil && len(output.Payload) > 0 {
		var outputStatus protocol.Status
		var outputError protocol.OutputError
		if err := json.Unmarshal(output.Payload, &outputError); err == nil {
			ins.log.Error("[Lambda deactivated with error]: %v", outputError)
		} else if err := json.Unmarshal(output.Payload, &outputStatus); err != nil {
			ins.log.Error("Failed to unmarshal payload of lambda output: %v, payload", err, string(output.Payload))
		} else if len(outputStatus) > 0 {
			uptodate := ins.Meta.FromProtocolMeta(&outputStatus[0]) // Ignore backing store
			if uptodate {
				// If the node was invoked by other than the proxy, it could be stale.
				if atomic.LoadUint32(&ins.awake) == INSTANCE_AWAKE {
					ins.Meta.Stale = false
				} else {
					uptodate = false
				}
			}

			if uptodate {
				ins.log.Debug("Got updated instance lineage: %v", &outputStatus)
			} else {
				ins.log.Debug("Got staled instance lineage: %v", &outputStatus)
			}
		}
	} else if event.IsPersistencyEnabled() {
		ins.log.Error("No instance lineage returned, output: %v", output)
	}
}

func (ins *Instance) flagValidated(conn *Connection, sid string, flags int64) *Connection {
	ins.mu.Lock()
	defer ins.mu.Unlock()

	if ins.isClosedLocked() {
		// Simple return, the conn will close itself.
		return conn
	}

	ins.flagWarmed()
	if ins.cn != conn {
		// Check possible duplicated session
		if !ins.startSession(sid) {
			// Deny session
			return conn
		}
		ins.log.Debug("Session %s started.", sid)

		oldConn := ins.cn

		// Set instance, order matters here.
		conn.instance = ins
		conn.log = ins.log
		ins.cn = conn

		if oldConn != nil {
			oldConn.Close()

			if oldConn.instance == ins {
				// There are two possibilities for connectio switch:
				// 1. Old node get reclaimed
				atomic.StoreUint32(&ins.awake, INSTANCE_AWAKE)
				// 2. Migration, which we have no way to know its status.
				// TODO: Distinguish with case 1 using sid
				// atomic.StoreUint32(&ins.awake, INSTANCE_MAYBE)
			} else {
				ins.log.Warn("I can't believe this, you find a misplaced instance: %d", oldConn.instance.Id())
			}
		} else {
			atomic.StoreUint32(&ins.awake, INSTANCE_AWAKE)
		}
	} else {
		ins.startSession(sid)

		// For instance not invoked by proxy (INSTANCE_MAYBE), keep status.
		atomic.CompareAndSwapUint32(&ins.awake, INSTANCE_SLEEP, INSTANCE_AWAKE)
	}

	// These two flags are exclusive because backing only mode will enable reclaimation claim and disable fast recovery.
	if flags&protocol.PONG_RECOVERY > 0 {
		ins.log.Debug("Parallel recovery requested.")
		ins.startRecoveryLocked()
	} else if flags&protocol.PONG_RECLAIMED > 0 {
		atomic.CompareAndSwapUint32(&ins.phase, PHASE_BACKING_ONLY, PHASE_RECLAIMED)
	}
	return ins.flagValidatedLocked(conn)
}

func (ins *Instance) bye(conn *Connection) {
	ins.mu.Lock()
	defer ins.mu.Unlock()

	if ins.cn != conn {
		return
	}

	if !atomic.CompareAndSwapUint32(&ins.awake, INSTANCE_MAYBE, INSTANCE_SLEEP) {
		ins.log.Debug("Bye ignored, waiting for the return of synchronous invocation.")
	}
	// if ins.awake == INSTANCE_MAYBE {
	// 	ins.awake = INSTANCE_SLEEP
	// } else {
	// 	ins.log.Debug("Bye ignored, waiting for return of synchronous invocation.")
	// }
}

func (ins *Instance) flagValidatedLocked(conn *Connection) *Connection {
	select {
	case <-ins.chanValidated:
		// Validated
	default:
		if conn != nil {
			ins.log.Debug("Validated")
			ins.lastValidated = conn
		}
		close(ins.chanValidated)
	}
	return ins.lastValidated
}

func (ins *Instance) validated() *Connection {
	<-ins.chanValidated
	return ins.lastValidated
}

func (ins *Instance) flagClosed(conn *Connection) {
	if ins.cn != conn {
		return
	}

	ins.mu.Lock()
	defer ins.mu.Unlock()

	if ins.cn != conn {
		return
	}

	ins.cn = nil
	atomic.StoreUint32(&ins.awake, INSTANCE_SLEEP)
}

func (ins *Instance) handleRequest(cmd types.Command) {
	// On parallel recovering, we will try reroute get requests.
	if ins.IsRecovering() && cmd.String() == protocol.CMD_GET && ins.rerouteGetRequest(cmd.GetRequest()) {
		return
	}

	var err error
	var retries = MAX_RETRY
	if !cmd.Retriable() {
		retries = 1
	}

	for i := 0; i < retries; i++ {
		if i > 0 {
			ins.log.Debug("Attempt %d", i)
		}
		// Check lambda status first
		validateStart := time.Now()
		// Once active connection is confirmed, keep awake on serving.
		conn := ins.Validate(&ValidateOption{Command: cmd})
		validateDuration := time.Since(validateStart)

		if conn == nil {
			// Check if conn is valid, nil if ins get closed
			return
		}
		err = ins.request(conn, cmd, validateDuration)
		if err == nil {
			break
		}
	}
	if err != nil {
		if cmd.Retriable() {
			ins.log.Error("Max retry reaches, give up")
		} else {
			ins.log.Error("Can not retry a streaming request, give up")
		}
		if request, ok := cmd.(*types.Request); ok {
			request.SetResponse(err)
		}
	}

	// Reset timer
	ins.flagWarmed()
}

func (ins *Instance) rerouteGetRequest(req *types.Request) bool {
	// Rerouted keys will not be rerouted.
	// During parallel recovery, the instance can be backing another instance. (Backing before recovery triggered)
	if req.InsId != ins.Id() {
		return false
	}

	// Written keys during recovery will not be rerouted.
	if _, ok := ins.writtens.Get(req.Key); ok {
		return false
	}

	// Backup request is not affected by phases.
	bakId := xxhash.Sum64([]byte(req.Key)) % uint64(len(ins.backups))
	ins.backups[bakId].chanPriorCmd <- req // Rerouted request should not be queued again.
	ins.log.Debug("Rerouted %s to node %d as backup %d.", req.Key, ins.backups[bakId].Id(), bakId)
	return true
}

func (ins *Instance) rerouteRequestWithTarget(req *types.Request, target *Instance) bool {
	target.chanPriorCmd <- req // Rerouted request should not be queued again.
	ins.log.Debug("Rerouted %s to node %d for %s.", req.Key, target.Id(), req.Cmd)
	return true
}

func (ins *Instance) request(conn *Connection, cmd types.Command, validateDuration time.Duration) error {
	switch cmd.(type) {
	case *types.Request:
		req := cmd.(*types.Request)

		cmd := strings.ToLower(req.Cmd)
		if req.EnableCollector {
			err := collector.Collect(collector.LogValidate, cmd, req.Id.ReqId, req.Id.ChunkId, int64(validateDuration))
			if err != nil {
				ins.log.Warn("Fail to record validate duration: %v", err)
			}
		}

		switch cmd {
		case protocol.CMD_SET: /*set or two argument cmd*/
			req.PrepareForSet(conn.w)
			// If parallel recovery is triggered, record keys set during recovery.
			if ins.IsRecovering() {
				ins.writtens.Set(req.Key, &struct{}{})
			}
		case protocol.CMD_GET: /*get or one argument cmd*/
			// If instance is expiring and reclaimed, only GET request for main repository is affected.
			// And we now know it.
			if ins.IsReclaimed() && req.InsId == ins.Id() {
				// TODO: Handle reclaiming event
				// Options here: use option 1
				// 1. Recover to prevail node and reroute to the node.
				// 2. Return 404 (current implementation)
				req.Cmd = protocol.CMD_RECOVER
				req.RetCommand = protocol.CMD_GET
				chunkId := req.Id.Chunk()
				target := Registry.Reroute(req.Obj, chunkId)
				ins.rerouteRequestWithTarget(req, target)
				// counter := global.ReqCoordinator.Load(req.Id.ReqId).(*global.RequestCounter)
				// if counter == nil {
				// 	ins.log.Warn("Request not found: %s", req.Id.ReqId)
				// } else {
				// 	chunkId, _ := strconv.Atoi(req.Id.ChunkId)
				// 	counter.ReleaseIfAllReturned(counter.AddReturned(chunkId))
				// }
				// req.Abandon()
				return nil
			}
			req.PrepareForGet(conn.w)
			// If parallel recovery is triggered, there is no need to forward the serving key.
		case protocol.CMD_DEL:
			req.PrepareForDel(conn.w)
			if ins.IsRecovering() {
				ins.writtens.Set(req.Key, &struct{}{})
			}
		case protocol.CMD_RECOVER:
			req.PrepareForRecover(conn.w)
		default:
			req.SetResponse(errors.New(fmt.Sprintf("Unexpected request command: %s", cmd)))
			// Unrecoverable
			return nil
		}

		// In case there is a request already, wait to be consumed (for response).
		conn.chanWait <- req
		conn.cn.SetWriteDeadline(time.Now().Add(RequestTimeout)) // Set deadline for write
		defer conn.cn.SetWriteDeadline(time.Time{})
		if err := req.Flush(); err != nil {
			ins.log.Warn("Flush pipeline error: %v", err)
			// Remove request.
			select {
			case <-conn.chanWait:
			default:
			}
			return err
		}

	case *types.Control:
		ctrl := cmd.(*types.Control)
		cmd := strings.ToLower(ctrl.Cmd)
		isDataRequest := false

		switch cmd {
		case protocol.CMD_PING:
			// Simply ignore.
			return nil
		case protocol.CMD_DATA:
			ctrl.PrepareForData(conn.w)
			isDataRequest = true
		case protocol.CMD_MIGRATE:
			ctrl.PrepareForMigrate(conn.w)
		case protocol.CMD_DEL:
			ctrl.PrepareForDel(conn.w)
			if ins.IsRecovering() {
				ins.writtens.Set(ctrl.Request.Key, &struct{}{})
			}
		case protocol.CMD_RECOVER:
			ctrl.PrepareForRecover(conn.w)
		default:
			ins.log.Error("Unexpected control command: %s", cmd)
			// Unrecoverable
			return nil
		}

		if err := ctrl.Flush(); err != nil {
			ins.log.Error("Flush pipeline error: %v", err)
			if isDataRequest {
				global.DataCollected.Done()
			}
			// Control commands are valid to connection only.
			return nil
		}

	default:
		ins.log.Error("Unexpected request type: %v", reflect.TypeOf(cmd))
		// Unrecoverable
		return nil
	}

	return nil
}

func (ins *Instance) isClosedLocked() bool {
	select {
	case <-ins.closed:
		// already closed
		return true
	default:
		return false
	}
}

func (ins *Instance) warmUp() {
	ins.validate(&ValidateOption{WarmUp: true})
	// Force reset
	ins.resetCoolTimer()
}

func (ins *Instance) flagWarmed() {
	atomic.StoreUint32(&ins.started, INSTANCE_STARTED)
	if global.IsWarmupWithFixedInterval() || ins.IsReclaimed() {
		return
	}

	ins.resetCoolTimer()
}

func (ins *Instance) resetCoolTimer() {
	if !ins.coolTimer.Stop() {
		select {
		case <-ins.coolTimer.C:
		default:
		}
	}
	ins.coolTimer.Reset(ins.coolTimeout)
}

func (ins *Instance) promoteCandidate(dest int, src int) int {
	if dest != src {
		// Exchange candidates to keep the next elections get a stable result
		ins.candidates[dest], ins.candidates[src] = ins.candidates[src], ins.candidates[dest]
	}
	ins.backups = ins.backups[:dest+1]
	change := ins.backups[dest] != nil && ins.backups[dest].Id() != ins.candidates[dest].Id()
	ins.backups[dest] = ins.candidates[dest]
	if change {
		return 1
	} else {
		return 0
	}
}

func (ins *Instance) CollectData() {
	if atomic.LoadUint32(&ins.started) == INSTANCE_UNSTARTED {
		return
	}

	global.DataCollected.Add(1)
	ins.C() <- &types.Control{Cmd: "data"}
}

func (ins *Instance) FlagDataCollected(ok string) {
	if atomic.LoadUint32(&ins.started) == INSTANCE_UNSTARTED {
		return
	}

	ins.log.Debug("Data collected: %s", ok)
	global.DataCollected.Done()
}<|MERGE_RESOLUTION|>--- conflicted
+++ resolved
@@ -298,13 +298,10 @@
 				tested[offset] = true
 			}
 		}
-<<<<<<< HEAD
-=======
 		// run out of the candidates instances
 		if offset == len(tested) {
 			break
 		}
->>>>>>> 973f4fb1
 	}
 	if len(ins.backups) != lastnum {
 		// The difference of total changes everything.
