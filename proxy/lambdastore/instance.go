package lambdastore

import (
	"encoding/json"
	"errors"
	"fmt"
	"net/url"
	"reflect"
	"strconv"
	"strings"
	"sync"
	"sync/atomic"
	"time"

	"github.com/aws/aws-sdk-go/aws"
	awsSession "github.com/aws/aws-sdk-go/aws/session"
	"github.com/aws/aws-sdk-go/service/lambda"
	"github.com/cespare/xxhash"
	"github.com/cornelk/hashmap"
	"github.com/google/uuid"
	"github.com/mason-leap-lab/infinicache/common/logger"
	protocol "github.com/mason-leap-lab/infinicache/common/types"
	"github.com/mason-leap-lab/infinicache/proxy/collector"
	"github.com/mason-leap-lab/infinicache/proxy/config"
	"github.com/mason-leap-lab/infinicache/proxy/global"
	"github.com/mason-leap-lab/infinicache/proxy/types"
)

const (
	INSTANCE_MASK_STATUS_START      = 0x000F
	INSTANCE_MASK_STATUS_CONNECTION = 0x00F0
	INSTANCE_MASK_STATUS_BACKING    = 0x0F00
	INSTANCE_MASK_STATUS_LIFECYCLE  = 0xF000

	// Start status
	INSTANCE_UNSTARTED = 0
	INSTANCE_STARTED = 1

	// Connection status
	INSTANCE_SLEEP     = 0
	INSTANCE_AWAKE     = 1
	INSTANCE_MAYBE     = 2

	// Backing status
	INSTANCE_RECOVERING = 1
	INSTANCE_BACKING   = 2

	// Lifecycle status
	PHASE_ACTIVE       = 0 // Instance is actively serving main repository and backup
	PHASE_BACKING_ONLY = 1 // Instance is expiring and serving backup only, warmup should be degraded.
	PHASE_RECLAIMED    = 2 // Instance has been reclaimed.
	PHASE_EXPIRED      = 3 // Instance is expired, no invocation will be made, and it is safe to recycle.

	MAX_RETRY          = 3
	TEMP_MAP_SIZE      = 10
	BACKING_DISABLED   = 0
	BACKING_RESERVED   = 1
	BACKING_ENABLED    = 2
)

var (
	Registry       InstanceRegistry
	WarmTimout     = config.InstanceWarmTimout
	ConnectTimeout = 20 * time.Millisecond // Just above average triggering cost.
	RequestTimeout = 1 * time.Second
	timeouts       = sync.Pool{
		New: func() interface{} {
			return time.NewTimer(0)
		},
	}
	DefaultPingPayload = []byte{}
	AwsSession         = awsSession.Must(awsSession.NewSessionWithOptions(awsSession.Options{
		SharedConfigState: awsSession.SharedConfigEnable,
	}))
)

type InstanceRegistry interface {
	Instance(uint64) (*Instance, bool)
	Reroute(interface{}, int) *Instance
}

type ValidateOption struct {
	WarmUp  bool
	Command types.Command
}

type Instance struct {
	*Deployment
	Meta
	BucketId      int64

	cn            *Connection
	chanCmd       chan types.Command
	chanPriorCmd  chan types.Command // Channel for priority commands: control and forwarded backing requests.
	started       uint32
	awake         uint32
	phase         uint32
	// awakeLock     sync.Mutex
	chanValidated chan struct{}
	lastValidated *Connection
	mu            sync.Mutex
	closed        chan struct{}
	coolTimer     *time.Timer
	coolTimeout   time.Duration

	// Connection management
	sessions *hashmap.HashMap

	// Backup fields
	candidates   []*Instance      // Must be initialized before invoke lambda. Stores pointers instead of ids for query, so legacy instances may be used.
	backups      []*Instance      // Actual backups in use.
	recovering   uint32           // # of backups in use, also if the recovering > 0, the instance is recovering.
	writtens     *hashmap.HashMap // Whitelist, write opertions will be added to it during parallel recovery.
	backing      uint32           // backing status, 0 for non backing, 1 for reserved, 2 for backing.
	backingIns   *Instance
	backingId    int // Identifier for backup, ranging from [0, # of backups)
	backingTotal int // Total # of backups ready for backing instance.
	doneBacking  sync.WaitGroup
}

func NewInstanceFromDeployment(dp *Deployment) *Instance {
	dp.log = &logger.ColorLogger{
		Prefix: fmt.Sprintf("%s ", dp.name),
		Level:  global.Log.GetLevel(),
		Color:  !global.Options.NoColor,
	}

	chanValidated := make(chan struct{})
	close(chanValidated)

	return &Instance{
		Deployment:    dp,
		Meta:          Meta{Term: 1}, // Term start with 1 to avoid uninitialized term ambigulous.
		awake:         INSTANCE_SLEEP,
		chanCmd:       make(chan types.Command, 1),
		chanPriorCmd:  make(chan types.Command, 1),
		chanValidated: chanValidated, // Initialize with a closed channel.
		closed:        make(chan struct{}),
		coolTimer:     time.NewTimer(WarmTimout),
		coolTimeout:   WarmTimout,
		sessions:      hashmap.New(TEMP_MAP_SIZE),
		writtens:      hashmap.New(TEMP_MAP_SIZE),
	}
}

// create new lambda instance
func NewInstance(name string, id uint64, replica bool) *Instance {
	return NewInstanceFromDeployment(NewDeployment(name, id, replica))
}

func (ins *Instance) Status() uint64 {
	// 0x000F  started
	// 0x00F0  connection
	// 0x0F00  backing
	var backing uint64
	if ins.IsRecovering() {
		backing += INSTANCE_RECOVERING
	}
	if ins.IsBacking() {
		backing += INSTANCE_BACKING
	}
	// 0xF000  lifecycle
	return uint64(atomic.LoadUint32(&ins.started)) +
		(uint64(atomic.LoadUint32(&ins.awake)) << 4) +
		(backing << 8) +
		(uint64(atomic.LoadUint32(&ins.phase)) << 12)
}

func (ins *Instance) AssignBackups(numBak int, candidates []*Instance) {
	ins.candidates = candidates
	ins.backups = make([]*Instance, 0, numBak)
}

func (ins *Instance) C() chan types.Command {
	return ins.chanCmd
}

func (ins *Instance) WarmUp() {
	ins.validate(&ValidateOption{WarmUp: true})
	// Force reset
	ins.flagWarmed()
}

func (ins *Instance) Validate(opts ...*ValidateOption) *Connection {
	var opt *ValidateOption
	if len(opts) > 0 {
		opt = opts[0]
	}
	if opt == nil {
		opt = &ValidateOption{}
	}
	return ins.validate(opt)
}

func (ins *Instance) IsValidating() bool {
	ins.mu.Lock()
	defer ins.mu.Unlock()

	select {
	case <-ins.chanValidated:
		return false
	default:
		return true
	}
}

// Handle incoming client requests
// lambda facing goroutine
func (ins *Instance) HandleRequests() {
	for {
		select {
		case <-ins.closed:
			return
		case cmd := <-ins.chanPriorCmd: // Priority queue get
			ins.handleRequest(cmd)
		case cmd := <-ins.chanCmd: /*blocking on lambda facing channel*/
			// Drain priority channel first.
			for len(ins.chanPriorCmd) > 0 {
				ins.handleRequest(<-ins.chanPriorCmd)
				// Check closure.
				select {
				case <-ins.closed:
					return
				default:
				}
			}
			ins.handleRequest(cmd)
		case <-ins.coolTimer.C:
			// Double check, for it could timeout before a previous request got handled.
			if len(ins.chanPriorCmd) == 0 || len(ins.chanCmd) == 0 {
				// Warmup will not work until first call.
				if atomic.LoadUint32(&ins.started) == INSTANCE_UNSTARTED {
					ins.resetCoolTimer()
				} else {
					// Force warm up.
					ins.warmUp()
				}
			}
		}
	}
}

// Start parallel recovery mode.
// Return # of ready backups
func (ins *Instance) StartRecovery() int {
	recovering := atomic.LoadUint32(&ins.recovering)
	if recovering > 0 {
		ins.log.Warn("Instance is recovering %d", ins.backingIns.Id())
		return int(recovering)
	}

	ins.mu.Lock()
	defer ins.mu.Unlock()

	return ins.startRecoveryLocked()
}

func (ins *Instance) startRecoveryLocked() int {
	if recovering := atomic.LoadUint32(&ins.recovering); recovering > 0 {
		ins.log.Warn("Instance is recovering %d", ins.backingIns.Id())
		return int(recovering)
	}

	// Reset backups
	lastnum := len(ins.backups)
	changes := 0
	ins.backups = ins.backups[:0]
	// Reserve backups so we can know how many backups are available
	alters := cap(ins.backups)                         // If failed to reserve a backup, select one start from alters.
	offset := 0                                        // Offset based on alters.
	tested := make([]bool, len(ins.candidates)-alters) // Count start from alters
	for i := 0; i < cap(ins.backups); i++ {
		if ins.candidates[i].ReserveBacking() {
			changes += ins.promoteCandidate(i, i)
			continue
		}
		// Try alter + i to keep backingID stable.
		if alters+i < len(ins.candidates) && !tested[i] && ins.candidates[alters+i].ReserveBacking() {
			// exchange candidates
			changes += ins.promoteCandidate(i, alters+i)
			continue
		}
		// Try find whatever possible
		for ; offset < len(tested); offset++ {
			if !tested[offset] && ins.candidates[alters+offset].ReserveBacking() {
				tested[offset] = true
				changes += ins.promoteCandidate(i, alters+offset)
				break
			}
		}
	}
	if len(ins.backups) != lastnum {
		// The difference of total changes everything.
		changes = len(ins.backups)
	}

	// Start backups.
	var msg strings.Builder
	for i, candid := range ins.backups {
		candid.StartBacking(ins, i, len(ins.backups))
		msg.WriteString(" ")
		msg.WriteString(strconv.FormatUint(candid.Id(), 10))
	}

	atomic.StoreUint32(&ins.recovering, uint32(len(ins.backups)))
	if len(ins.backups) > 0 {
		ins.log.Debug("Parallel recovery started with %d backup instances: %s, changes: %d", len(ins.backups), msg.String(), changes)
	} else {
		ins.log.Warn("Unable to start parallel recovery due to no backup instances available")
	}

	return len(ins.backups)
}

// Resume serving
func (ins *Instance) ResumeServing() {
	ins.mu.Lock()
	atomic.StoreUint32(&ins.recovering, 0)
	for _, backup := range ins.backups {
		backup.StopBacking(ins)
	}
	// Clear whitelist during fast recovery.
	if ins.writtens.Len() > 0 {
		ins.writtens = hashmap.New(TEMP_MAP_SIZE)
	}
	ins.mu.Unlock()
	ins.log.Debug("Recovered and service resumed")
}

func (ins *Instance) IsRecovering() bool {
	return atomic.LoadUint32(&ins.recovering) > 0
}

// Check if the instance is available for serving as a backup for specified instance.
// Return false if the instance is backing another instance.
func (ins *Instance) ReserveBacking() bool {
	ins.doneBacking.Add(1) // Avoid being expired.
	success := atomic.LoadUint32(&ins.recovering) == 0 &&
		atomic.LoadUint32(&ins.phase) != PHASE_EXPIRED
	atomic.CompareAndSwapUint32(&ins.backing, BACKING_DISABLED, BACKING_RESERVED)
	if !success {
		ins.doneBacking.Done()
	}
	return success
}

// Start serving as the backup for specified instance.
// Return false if the instance is backing another instance.
func (ins *Instance) StartBacking(bakIns *Instance, bakId int, total int) bool {
	ins.mu.Lock()
	defer ins.mu.Unlock()

	if atomic.LoadUint32(&ins.backing) != BACKING_RESERVED {
		ins.log.Error("Please call ReserveBacking before StartBacking")
		return false
	}

	ins.backingIns = bakIns
	ins.backingId = bakId
	ins.backingTotal = total
	atomic.StoreUint32(&ins.backing, BACKING_ENABLED)

	// Manually trigger ping with payload to initiate parallel recovery
	payload, err := ins.backingIns.Meta.ToCmdPayload(ins.backingIns.Id(), bakId, total)
	if err != nil {
		ins.log.Warn("Failed to prepare payload to trigger recovery: %v", err)
	} else {
		ins.chanPriorCmd <- &types.Control{
			Cmd:     protocol.CMD_PING,
			Payload: payload,
		}
	}
	return true
}

// Stop serving as a backup
func (ins *Instance) StopBacking(bakIns *Instance) {
	if ins.backingIns != bakIns {
		return
	}
	ins.mu.Lock()
	atomic.StoreUint32(&ins.backing, BACKING_DISABLED)
	ins.doneBacking.Done()
	ins.mu.Unlock()
}

func (ins *Instance) IsBacking() bool {
	return atomic.LoadUint32(&ins.backing) == BACKING_ENABLED
}

func (ins *Instance) Switch(to types.LambdaDeployment) *Instance {
	temp := &Deployment{}
	ins.Reset(to, temp)
	to.Reset(temp, nil)
	return ins
}

// TODO: Add sid support, proxy now need sid to connect.
func (ins *Instance) Migrate() error {
	// func launch Mproxy
	// get addr if Mproxy
	dply, err := global.Migrator.GetDestination(ins.Id())
	if err != nil {
		ins.log.Error("Failed to find a migration destination: %v", err)
		return err
	}

	addr, err := global.Migrator.StartMigrator(ins.Id())
	if err != nil {
		ins.log.Error("Failed to start a migrator: %v", err)
		return err
	}
	// expand local address
	if addr[0] == ':' {
		addr = global.ServerIp + addr
	}

	ins.log.Info("Initiating migration to %s...", dply.Name())
	ins.chanCmd <- &types.Control{
		Cmd:        "migrate",
		Addr:       addr,
		Deployment: dply.Name(),
		Id:         dply.Id(),
	}
	return nil
}

// TODO: if instance in reclaimed | no backing state -> no warmup perform

func (ins *Instance) Degrade() {
	if atomic.CompareAndSwapUint32(&ins.phase, PHASE_ACTIVE, PHASE_BACKING_ONLY) {
		ins.coolTimeout = config.InstanceDegradeWarmTimout
	}
}

func (ins *Instance) Expire() {
	ins.doneBacking.Wait()
	atomic.StoreUint32(&ins.phase, PHASE_EXPIRED)
}

func (ins *Instance) Phase() uint32 {
	return atomic.LoadUint32(&ins.phase)
}

func (ins *Instance) IsReclaimed() bool {
	return atomic.LoadUint32(&ins.phase) >= PHASE_RECLAIMED
}

func (ins *Instance) Close() {
	ins.mu.Lock()
	defer ins.mu.Unlock()

	if ins.isClosedLocked() {
		return
	}

	ins.log.Debug("Closing...")
	close(ins.closed)
	if !ins.coolTimer.Stop() {
		select {
		case <-ins.coolTimer.C:
		default:
		}
	}
	if ins.cn != nil {
		ins.cn.Close()
		ins.cn = nil
	}
	ins.flagValidatedLocked(nil)
}

func (ins *Instance) IsClosed() bool {
	ins.mu.Lock()
	defer ins.mu.Unlock()

	return ins.isClosedLocked()
}

func (ins *Instance) getSid() string {
	return uuid.New().String()
}

func (ins *Instance) initSession() string {
	sid := ins.getSid()
	ins.sessions.Set(sid, false)
	return sid
}

func (ins *Instance) startSession(sid string) bool {
	return ins.sessions.Cas(sid, false, true)
}

func (ins *Instance) endSession(sid string) {
	ins.sessions.Del(sid)
}

func (ins *Instance) validate(opt *ValidateOption) *Connection {
	ins.mu.Lock()

	select {
	case <-ins.chanValidated:
		// Not validating. Validate...
		ins.chanValidated = make(chan struct{})
		ins.lastValidated = nil
		ins.mu.Unlock()

		for {
			ins.log.Debug("Validating...")
			triggered := ins.awake == INSTANCE_SLEEP && ins.tryTriggerLambda(opt)
			if triggered {
				return ins.validated()
			} else if opt.WarmUp && !global.IsWarmupWithFixedInterval() {
				return ins.flagValidated(ins.cn, "", 0) // No new session involved.
			}

			// Ping is issued to ensure awake
			if opt.Command != nil && opt.Command.String() == protocol.CMD_PING {
				ins.log.Debug("Ping with payload")
				ins.cn.Ping(opt.Command.(*types.Control).Payload)
			} else {
				ins.cn.Ping(DefaultPingPayload)
			}

			// Start timeout, ping may get stucked anytime.
			timeout := timeouts.Get().(*time.Timer)
			if !timeout.Stop() {
				select {
				case <-timeout.C:
				default:
				}
			}
			timeout.Reset(ConnectTimeout)

			select {
			case <-timeout.C:
				// Set status to dead and revalidate.
				timeouts.Put(timeout)
				ins.awake = INSTANCE_SLEEP
				ins.log.Warn("Timeout on validating, assuming instance dead and retry...")
			case <-ins.chanValidated:
				timeouts.Put(timeout)
				return ins.validated()
			}
		}
	default:
		// Validating... Wait and return false
		ins.mu.Unlock()
		return ins.validated()
	}
}

func (ins *Instance) tryTriggerLambda(opt *ValidateOption) bool {
	// ins.awakeLock.Lock()
	// defer ins.awakeLock.Unlock()

	if atomic.LoadUint32(&ins.awake) == INSTANCE_AWAKE {
		return false
	}

	if opt.WarmUp {
		ins.log.Info("[Lambda store is not awake, warming up...]")
	} else {
		ins.log.Info("[Lambda store is not awake, activating...]")
	}
	go ins.triggerLambda(opt)

	return true
}

func (ins *Instance) triggerLambda(opt *ValidateOption) {
	ins.triggerLambdaLocked(opt)
	for {
		if !ins.IsValidating() {
			// Don't overwrite the MAYBE status.
			atomic.CompareAndSwapUint32(&ins.awake, INSTANCE_AWAKE, INSTANCE_SLEEP)
			// ins.awakeLock.Lock()
			// if ins.awake != INSTANCE_MAYBE {
			// 	ins.awake = INSTANCE_SLEEP
			// }
			// ins.awakeLock.Unlock()
			return
		}

		// Validating, retrigger.
		ins.log.Info("[Validating lambda store,  reactivateing...]")
		ins.triggerLambdaLocked(opt)
	}
}

func (ins *Instance) triggerLambdaLocked(opt *ValidateOption) {
	if ins.Meta.Stale {
		// TODO: Check stale status
		ins.log.Warn("Detected stale meta: %d", ins.Meta.Term)
	}
	client := lambda.New(AwsSession, &aws.Config{Region: aws.String(config.AWSRegion)})

	tips := &url.Values{}
	if opt.Command != nil && opt.Command.String() == protocol.CMD_GET {
		tips.Set(protocol.TIP_SERVING_KEY, opt.Command.GetRequest().Key)
	}

	var status protocol.Status
	if !ins.IsBacking() {
		// Main store only
		status = protocol.Status{*ins.Meta.ToProtocolMeta(ins.Id())}
		status[0].Tip = tips.Encode()
	} else {
		// Main store + backing store
		status = protocol.Status{
			*ins.Meta.ToProtocolMeta(ins.Id()),
			*ins.backingIns.Meta.ToProtocolMeta(ins.backingIns.Id()),
		}
		if opt.Command != nil && opt.Command.String() == protocol.CMD_GET && opt.Command.GetRequest().InsId == ins.Id() {
			// Request is for main store, reset tips. Or tips will accumulatively used for backing store.
			status[0].Tip = tips.Encode()
			tips = &url.Values{}
		}
		// Add backing infos to tips
		tips.Set(protocol.TIP_BACKUP_KEY, strconv.Itoa(ins.backingId))
		tips.Set(protocol.TIP_BACKUP_TOTAL, strconv.Itoa(ins.backingTotal))
		status[1].Tip = tips.Encode()
	}
	var localFlags uint64
	if atomic.LoadUint32(&ins.phase) != PHASE_ACTIVE {
		localFlags |= protocol.FLAG_BACKING_ONLY
	}
	event := &protocol.InputEvent{
		Sid:     ins.initSession(),
		Id:      ins.Id(),
		Proxy:   fmt.Sprintf("%s:%d", global.ServerIp, global.BasePort+1),
		Prefix:  global.Options.Prefix,
		Log:     global.Log.GetLevel(),
		Flags:   global.Flags | localFlags,
		Backups: len(ins.candidates),
		Status:  status,
	}
	if opt.WarmUp {
		event.Cmd = protocol.CMD_WARMUP
	}
	payload, err := json.Marshal(event)
	if err != nil {
		ins.log.Error("Failed to marshal payload of lambda input: %v", err)
	}
	input := &lambda.InvokeInput{
		FunctionName: aws.String(ins.Name()),
		Payload:      payload,
	}

	ins.Meta.Stale = true
	output, err := client.Invoke(input)
	ins.endSession(event.Sid)
	if err != nil {
		ins.log.Error("Error on activating lambda store: %v", err)
	} else {
		ins.log.Debug("[Lambda store is deactivated]")
	}
	if output != nil && len(output.Payload) > 0 {
		var outputStatus protocol.Status
		var outputError protocol.OutputError
		if err := json.Unmarshal(output.Payload, &outputError); err == nil {
			ins.log.Error("[Lambda deactivated with error]: %v", outputError)
		} else if err := json.Unmarshal(output.Payload, &outputStatus); err != nil {
			ins.log.Error("Failed to unmarshal payload of lambda output: %v, payload", err, string(output.Payload))
		} else if len(outputStatus) > 0 {
			uptodate := ins.Meta.FromProtocolMeta(&outputStatus[0]) // Ignore backing store
			if uptodate {
				// If the node was invoked by other than the proxy, it could be stale.
				// ins.awakeLock.Lock()
				if atomic.LoadUint32(&ins.awake) == INSTANCE_AWAKE {
					ins.Meta.Stale = false
				} else {
					uptodate = false
				}
				// ins.awakeLock.Unlock()
			}

			if uptodate {
				ins.log.Debug("Got updated instance lineage: %v", &outputStatus)
			} else {
				ins.log.Debug("Got staled instance lineage: %v", &outputStatus)
			}
		}
	} else if event.IsPersistentEnabled() {
		ins.log.Error("No instance lineage returned, output: %v", output)
	}
}

func (ins *Instance) flagValidated(conn *Connection, sid string, flags int64) *Connection {
	ins.mu.Lock()
	defer ins.mu.Unlock()

	ins.flagWarmed()
	if ins.cn != conn {
		if !ins.startSession(sid) {
			// Deny session
			return conn
		}
		ins.log.Debug("Session %s started.", sid)

		oldConn := ins.cn

		// Set instance, order matters here.
		conn.instance = ins
		conn.log = ins.log
		ins.cn = conn

		if oldConn != nil {
			oldConn.Close()

			if oldConn.instance == ins {
				// There are two possibilities for connectio switch:
				// 1. Migration
				// 2. Accidential concurrent triggering, usually after lambda returning and before it get reclaimed.
				// In either case, the status is awake and it indicate the status of the old instance, it is not reliable.
				// ins.awakeLock.Lock()
				atomic.StoreUint32(&ins.awake, INSTANCE_MAYBE)
				// ins.awakeLock.Unlock()
			} else {
				ins.log.Warn("I can't believe this, you find a misplaced instance: %d", oldConn.instance.Id())
			}
		} else {
			// ins.awakeLock.Lock()
			atomic.StoreUint32(&ins.awake, INSTANCE_AWAKE)
			// ins.awakeLock.Unlock()
		}
	} else {
		// For instance not invoked by proxy (INSTANCE_MAYBE), keep status.
		atomic.CompareAndSwapUint32(&ins.awake, INSTANCE_SLEEP, INSTANCE_AWAKE)
		// ins.awakeLock.Lock()
		// if ins.awake != INSTANCE_MAYBE {
		// 	ins.awake = INSTANCE_AWAKE
		// }
		// ins.awakeLock.Unlock()
	}

	// These two flags are exclusive because backing only mode will enable reclaimation claim and disable fast recovery.
	if flags&protocol.PONG_RECOVERY > 0 {
		ins.log.Debug("Parallel recovery requested.")
		ins.startRecoveryLocked()
	} else if flags&protocol.PONG_RECLAIMED > 0 {
		atomic.CompareAndSwapUint32(&ins.phase, PHASE_BACKING_ONLY, PHASE_RECLAIMED)
	}
	return ins.flagValidatedLocked(conn)
}

func (ins *Instance) bye(conn *Connection) {
	ins.mu.Lock()
	defer ins.mu.Unlock()

	if ins.cn != conn {
		return
	}

	// ins.awakeLock.Lock()
	// defer ins.awakeLock.Unlock()
	if !atomic.CompareAndSwapUint32(&ins.awake, INSTANCE_MAYBE, INSTANCE_SLEEP) {
		ins.log.Debug("Bye ignored, waiting for the return of synchronous invocation.")
	}
	// if ins.awake == INSTANCE_MAYBE {
	// 	ins.awake = INSTANCE_SLEEP
	// } else {
	// 	ins.log.Debug("Bye ignored, waiting for return of synchronous invocation.")
	// }
}

func (ins *Instance) flagValidatedLocked(conn *Connection) *Connection {
	select {
	case <-ins.chanValidated:
		// Validated
	default:
		if conn != nil {
			ins.log.Debug("Validated")
			ins.lastValidated = conn
		}
		close(ins.chanValidated)
	}
	return ins.lastValidated
}

func (ins *Instance) validated() *Connection {
	<-ins.chanValidated
	return ins.lastValidated
}

func (ins *Instance) flagClosed(conn *Connection) {
	if ins.cn != conn {
		return
	}

	ins.mu.Lock()
	defer ins.mu.Unlock()

	if ins.cn != conn {
		return
	}

	ins.cn = nil

	// ins.awakeLock.Lock()
	// defer ins.awakeLock.Unlock()
	atomic.StoreUint32(&ins.awake, INSTANCE_SLEEP)
}

func (ins *Instance) handleRequest(cmd types.Command) {
	// On parallel recovering, we will try reroute get requests.
	if ins.IsRecovering() && cmd.String() == protocol.CMD_GET && ins.rerouteGetRequest(cmd.GetRequest()) {
		return
	}

	var err error
	var retries = MAX_RETRY
	if !cmd.Retriable() {
		retries = 1
	}

	for i := 0; i < retries; i++ {
		if i > 0 {
			ins.log.Debug("Attempt %d", i)
		}
		// Check lambda status first
		validateStart := time.Now()
		// Once active connection is confirmed, keep awake on serving.
		conn := ins.Validate(&ValidateOption{Command: cmd})
		validateDuration := time.Since(validateStart)

		if conn == nil {
			// Check if conn is valid, nil if ins get closed
			return
		}
		err = ins.request(conn, cmd, validateDuration)
		if err == nil {
			break
		}
	}
	if err != nil {
		if cmd.Retriable() {
			ins.log.Error("Max retry reaches, give up")
		} else {
			ins.log.Error("Can not retry a streaming request, give up")
		}
		if request, ok := cmd.(*types.Request); ok {
			request.SetResponse(err)
		}
	}

	// Reset timer
	ins.flagWarmed()
}

func (ins *Instance) rerouteGetRequest(req *types.Request) bool {
	// Rerouted keys will not be rerouted.
	// During parallel recovery, the instance can be backing another instance. (Backing before recovery triggered)
	if req.InsId != ins.Id() {
		return false
	}

	// Written keys during recovery will not be rerouted.
	if _, ok := ins.writtens.Get(req.Key); ok {
		return false
	}

	// Backup request is not affected by phases.
	bakId := xxhash.Sum64([]byte(req.Key)) % uint64(len(ins.backups))
	ins.backups[bakId].chanPriorCmd <- req // Rerouted request should not be queued again.
	ins.log.Debug("Rerouted %s to node %d as backup %d.", req.Key, ins.backups[bakId].Id(), bakId)
	return true
}

func (ins *Instance) rerouteRequestWithTarget(req *types.Request, target *Instance) bool {
	target.chanPriorCmd <- req // Rerouted request should not be queued again.
	ins.log.Debug("Rerouted %s to node %d for %s.", req.Key, target.Id(), req.Cmd)
	return true
}

func (ins *Instance) request(conn *Connection, cmd types.Command, validateDuration time.Duration) error {
	switch cmd.(type) {
	case *types.Request:
		req := cmd.(*types.Request)

		cmd := strings.ToLower(req.Cmd)
		if req.EnableCollector {
			err := collector.Collect(collector.LogValidate, cmd, req.Id.ReqId, req.Id.ChunkId, int64(validateDuration))
			if err != nil {
				ins.log.Warn("Fail to record validate duration: %v", err)
			}
		}

		switch cmd {
		case protocol.CMD_SET: /*set or two argument cmd*/
			req.PrepareForSet(conn.w)
			// If parallel recovery is triggered, record keys set during recovery.
			if ins.IsRecovering() {
				ins.writtens.Set(req.Key, &struct{}{})
			}
		case protocol.CMD_GET: /*get or one argument cmd*/
			// If instance is expiring and reclaimed, only GET request for main repository is affected.
			// And we now know it.
			if ins.IsReclaimed() && req.InsId == ins.Id() {
				// TODO: Handle reclaiming event
				// Options here: use option 1
				// 1. Recover to prevail node and reroute to the node.
				// 2. Return 404 (current implementation)
				req.Cmd = protocol.CMD_RECOVER
				req.RetCommand = protocol.CMD_GET
				chunkId := req.Id.Chunk()
				target := Registry.Reroute(req.Obj, chunkId)
				ins.rerouteRequestWithTarget(req, target)
				// counter := global.ReqCoordinator.Load(req.Id.ReqId).(*global.RequestCounter)
				// if counter == nil {
				// 	ins.log.Warn("Request not found: %s", req.Id.ReqId)
				// } else {
				// 	chunkId, _ := strconv.Atoi(req.Id.ChunkId)
				// 	counter.ReleaseIfAllReturned(counter.AddReturned(chunkId))
				// }
				// req.Abandon()
				return nil
			}
			req.PrepareForGet(conn.w)
			// If parallel recovery is triggered, there is no need to forward the serving key.
		case protocol.CMD_DEL:
			req.PrepareForDel(conn.w)
			if ins.IsRecovering() {
				ins.writtens.Set(req.Key, &struct{}{})
			}
		case protocol.CMD_RECOVER:
			req.PrepareForRecover(conn.w)
		default:
			req.SetResponse(errors.New(fmt.Sprintf("Unexpected request command: %s", cmd)))
			// Unrecoverable
			return nil
		}

		// In case there is a request already, wait to be consumed (for response).
		conn.chanWait <- req
		conn.cn.SetWriteDeadline(time.Now().Add(RequestTimeout)) // Set deadline for write
		defer conn.cn.SetWriteDeadline(time.Time{})
		if err := req.Flush(); err != nil {
			ins.log.Warn("Flush pipeline error: %v", err)
			// Remove request.
			select {
			case <-conn.chanWait:
			default:
			}
			return err
		}

	case *types.Control:
		ctrl := cmd.(*types.Control)
		cmd := strings.ToLower(ctrl.Cmd)
		isDataRequest := false

		switch cmd {
		case protocol.CMD_PING:
			// Simply ignore.
			return nil
		case protocol.CMD_DATA:
			ctrl.PrepareForData(conn.w)
			isDataRequest = true
		case protocol.CMD_MIGRATE:
			ctrl.PrepareForMigrate(conn.w)
		case protocol.CMD_DEL:
			ctrl.PrepareForDel(conn.w)
			if ins.IsRecovering() {
				ins.writtens.Set(ctrl.Request.Key, &struct{}{})
			}
		case protocol.CMD_RECOVER:
			ctrl.PrepareForRecover(conn.w)
		default:
			ins.log.Error("Unexpected control command: %s", cmd)
			// Unrecoverable
			return nil
		}

		if err := ctrl.Flush(); err != nil {
			ins.log.Error("Flush pipeline error: %v", err)
			if isDataRequest {
				global.DataCollected.Done()
			}
			// Control commands are valid to connection only.
			return nil
		}

	default:
		ins.log.Error("Unexpected request type: %v", reflect.TypeOf(cmd))
		// Unrecoverable
		return nil
	}

	return nil
}

func (ins *Instance) isClosedLocked() bool {
	select {
	case <-ins.closed:
		// already closed
		return true
	default:
		return false
	}
}

func (ins *Instance) warmUp() {
<<<<<<< HEAD
	if global.IsWarmupWithFixedInterval() || ins.IsReclaimed() {
=======
	ins.validate(&ValidateOption{ WarmUp: true })
	// Force reset
	ins.resetCoolTimer()
}

func (ins *Instance) flagWarmed() {
	atomic.StoreUint32(&ins.started, INSTANCE_STARTED)
	if global.IsWarmupWithFixedInterval() {
>>>>>>> 869b2b58
		return
	}

	ins.resetCoolTimer()
}

func (ins *Instance) resetCoolTimer() {
	if !ins.coolTimer.Stop() {
		select {
		case <-ins.coolTimer.C:
		default:
		}
	}
	ins.coolTimer.Reset(ins.coolTimeout)
}

func (ins *Instance) promoteCandidate(dest int, src int) int {
	if dest != src {
		// Exchange candidates to keep the next elections get a stable result
		ins.candidates[dest], ins.candidates[src] = ins.candidates[src], ins.candidates[dest]
	}
	ins.backups = ins.backups[:dest+1]
	change := ins.backups[dest] != nil && ins.backups[dest].Id() != ins.candidates[dest].Id()
	ins.backups[dest] = ins.candidates[dest]
	if change {
		return 1
	} else {
		return 0
	}
}

func (ins *Instance) CollectData() {
	if atomic.LoadUint32(&ins.started) == INSTANCE_UNSTARTED {
		return
	}

	global.DataCollected.Add(1)
	ins.C() <- &types.Control{Cmd: "data"}
}

func (ins *Instance) FlagDataCollected(ok string) {
	if atomic.LoadUint32(&ins.started) == INSTANCE_UNSTARTED {
		return
	}

	ins.log.Debug("Data collected: %s", ok)
	global.DataCollected.Done()
}<|MERGE_RESOLUTION|>--- conflicted
+++ resolved
@@ -34,16 +34,16 @@
 
 	// Start status
 	INSTANCE_UNSTARTED = 0
-	INSTANCE_STARTED = 1
+	INSTANCE_STARTED   = 1
 
 	// Connection status
-	INSTANCE_SLEEP     = 0
-	INSTANCE_AWAKE     = 1
-	INSTANCE_MAYBE     = 2
+	INSTANCE_SLEEP = 0
+	INSTANCE_AWAKE = 1
+	INSTANCE_MAYBE = 2
 
 	// Backing status
 	INSTANCE_RECOVERING = 1
-	INSTANCE_BACKING   = 2
+	INSTANCE_BACKING    = 2
 
 	// Lifecycle status
 	PHASE_ACTIVE       = 0 // Instance is actively serving main repository and backup
@@ -51,11 +51,11 @@
 	PHASE_RECLAIMED    = 2 // Instance has been reclaimed.
 	PHASE_EXPIRED      = 3 // Instance is expired, no invocation will be made, and it is safe to recycle.
 
-	MAX_RETRY          = 3
-	TEMP_MAP_SIZE      = 10
-	BACKING_DISABLED   = 0
-	BACKING_RESERVED   = 1
-	BACKING_ENABLED    = 2
+	MAX_RETRY        = 3
+	TEMP_MAP_SIZE    = 10
+	BACKING_DISABLED = 0
+	BACKING_RESERVED = 1
+	BACKING_ENABLED  = 2
 )
 
 var (
@@ -87,14 +87,14 @@
 type Instance struct {
 	*Deployment
 	Meta
-	BucketId      int64
-
-	cn            *Connection
-	chanCmd       chan types.Command
-	chanPriorCmd  chan types.Command // Channel for priority commands: control and forwarded backing requests.
-	started       uint32
-	awake         uint32
-	phase         uint32
+	BucketId int64
+
+	cn           *Connection
+	chanCmd      chan types.Command
+	chanPriorCmd chan types.Command // Channel for priority commands: control and forwarded backing requests.
+	started      uint32
+	awake        uint32
+	phase        uint32
 	// awakeLock     sync.Mutex
 	chanValidated chan struct{}
 	lastValidated *Connection
@@ -229,7 +229,7 @@
 			// Double check, for it could timeout before a previous request got handled.
 			if len(ins.chanPriorCmd) == 0 || len(ins.chanCmd) == 0 {
 				// Warmup will not work until first call.
-				if atomic.LoadUint32(&ins.started) == INSTANCE_UNSTARTED {
+				if atomic.LoadUint32(&ins.started) == INSTANCE_UNSTARTED || ins.IsReclaimed() {
 					ins.resetCoolTimer()
 				} else {
 					// Force warm up.
@@ -1000,18 +1000,14 @@
 }
 
 func (ins *Instance) warmUp() {
-<<<<<<< HEAD
-	if global.IsWarmupWithFixedInterval() || ins.IsReclaimed() {
-=======
-	ins.validate(&ValidateOption{ WarmUp: true })
+	ins.validate(&ValidateOption{WarmUp: true})
 	// Force reset
 	ins.resetCoolTimer()
 }
 
 func (ins *Instance) flagWarmed() {
 	atomic.StoreUint32(&ins.started, INSTANCE_STARTED)
-	if global.IsWarmupWithFixedInterval() {
->>>>>>> 869b2b58
+	if global.IsWarmupWithFixedInterval() || ins.IsReclaimed() {
 		return
 	}
 
