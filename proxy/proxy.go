--- conflicted
+++ resolved
@@ -8,40 +8,25 @@
 	"net"
 	"os"
 	"os/signal"
-<<<<<<< HEAD
-	"sync"
-	"syscall"
-	"time"
-
-	"github.com/mason-leap-lab/infinicache/common/logger"
-	"github.com/mason-leap-lab/redeo"
-=======
 	"path"
 	"sync"
 	"syscall"
 	"time"
->>>>>>> 35242f44
+
+	"github.com/mason-leap-lab/infinicache/common/logger"
+	"github.com/mason-leap-lab/redeo"
 
 	protocol "github.com/mason-leap-lab/infinicache/common/types"
 	"github.com/mason-leap-lab/infinicache/proxy/collector"
 	"github.com/mason-leap-lab/infinicache/proxy/config"
 	"github.com/mason-leap-lab/infinicache/proxy/dashboard"
 	"github.com/mason-leap-lab/infinicache/proxy/global"
-<<<<<<< HEAD
 	"github.com/mason-leap-lab/infinicache/proxy/server"
 )
 
 var (
 	options = &global.Options
 	log     = &logger.ColorLogger{Color: true, Level: logger.LOG_LEVEL_INFO}
-=======
-	"github.com/mason-leap-lab/infinicache/proxy/dashboard"
-)
-
-var (
-	options       = &global.Options
-	log           = &logger.ColorLogger{ Color: true, Level: logger.LOG_LEVEL_INFO }
->>>>>>> 35242f44
 )
 
 func init() {
@@ -59,11 +44,8 @@
 	}
 	log.Color = !options.NoColor
 	if options.LogFile != "" {
-<<<<<<< HEAD
-		logFile, err := os.OpenFile(options.LogFile, os.O_CREATE|os.O_TRUNC|os.O_WRONLY, 0644)
-=======
-		logFile, err := os.OpenFile(path.Join(options.LogPath, options.LogFile), os.O_APPEND|os.O_CREATE|os.O_WRONLY, 0644)
->>>>>>> 35242f44
+		logFile, err := os.OpenFile(path.Join(options.LogPath, options.LogFile), os.O_CREATE|os.O_TRUNC|os.O_WRONLY, 0644)
+		// logFile, err := os.OpenFile(path.Join(options.LogPath, options.LogFile), os.O_CREATE|os.O_APPEND|os.O_WRONLY, 0644)
 		if err != nil {
 			syslog.Panic(err)
 		}
@@ -112,11 +94,7 @@
 	prxy := server.New(false)
 	redis := server.NewRedisAdapter(srv, prxy, options.D, options.P)
 	if dash != nil {
-<<<<<<< HEAD
 		dash.ConfigCluster(prxy.GetStatsProvider(), server.ExpireBucketsNum)
-=======
-		dash.ConfigCluster(prxy.GetStatusProvider(), 12)
->>>>>>> 35242f44
 	}
 
 	// config server
@@ -193,12 +171,8 @@
 	flag.StringVar(&options.Prefix, "prefix", "log", "Prefix for data files.")
 	flag.IntVar(&options.D, "d", 10, "The number of data chunks for build-in redis client.")
 	flag.IntVar(&options.P, "p", 2, "The number of parity chunks for build-in redis client.")
-<<<<<<< HEAD
-	flag.BoolVar(&options.NoDashboard, "disable-dashboard", false, "Disable dashboard")
-=======
 	flag.BoolVar(&options.NoDashboard, "disable-dashboard", true, "Disable dashboard")
-	showDashboard := flag.Bool("enable-dashboard", false, "Enable dashboard")
->>>>>>> 35242f44
+	// showDashboard := flag.Bool("enable-dashboard", false, "Enable dashboard")
 	flag.BoolVar(&options.NoColor, "disable-color", false, "Disable color log")
 	flag.StringVar(&options.Pid, "pid", "/tmp/infinicache.pid", "Path to the pid.")
 	flag.StringVar(&options.LogPath, "base", "", "Path to the log file.")
@@ -208,7 +182,7 @@
 	flag.BoolVar(&options.NoFirstD, "disable-first-d", false, "EVALUATION ONLY: Disable first-d optimization.")
 
 	flag.Parse()
-	options.NoDashboard = !*showDashboard
+	// options.NoDashboard = !*showDashboard
 
 	if printInfo {
 		fmt.Fprintf(os.Stderr, "Usage: ./proxy [options]\n")
