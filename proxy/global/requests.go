--- conflicted
+++ resolved
@@ -48,11 +48,7 @@
 		pool: &sync.Pool{
 			New: newRequestCounter,
 		},
-<<<<<<< HEAD
-		registry: hashmap.NewMapWithStringKey(int(size)),
-=======
 		registry: hashmap.NewMapWithStringKey(size),
->>>>>>> 27f1ab06
 	}
 }
 
