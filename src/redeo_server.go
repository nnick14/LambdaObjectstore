package main

import (
	"flag"
	"fmt"
	"github.com/ScottMansfield/nanolog"
	"github.com/wangaoone/LambdaObjectstore/lib/logger"
	"github.com/wangaoone/redeo"
	"io/ioutil"
	"net"
	"os"
	"os/signal"
	"syscall"
	"time"

	"github.com/wangaoone/LambdaObjectstore/src/proxy"
	"github.com/wangaoone/LambdaObjectstore/src/proxy/global"
)

<<<<<<< HEAD
const MaxLambdaStores = 14
const LambdaStoreName = "LambdaStore"
const LambdaPrefix = "Store1VPCNode"

=======
>>>>>>> 00e581fa
var (
	replica       = flag.Bool("replica", true, "Enable lambda replica deployment")
	isPrint       = flag.Bool("isPrint", false, "Enable log printing")
	prefix        = flag.String("prefix", "log", "log file prefix")
	log           = &logger.ColorLogger{
		Level: logger.LOG_LEVEL_WARN,
	}
	lambdaLis    net.Listener
	filePath     = "/tmp/pidLog.txt"
)

func init() {
	global.Log = log
}

func logCreate() {
	// get local time
	//location, _ := time.LoadLocation("EST")
	// Set up nanoLog writer
	//nanoLogout, err := os.Create("/tmp/proxy/" + *prefix + "_proxy.clog")
	nanoLogout, err := os.Create(*prefix + "_proxy.clog")
	if err != nil {
		panic(err)
	}
	err = nanolog.SetWriter(nanoLogout)
	if err != nil {
		panic(err)
	}
}

func main() {
	done := make(chan struct{})
	sig := make(chan os.Signal, 1)
	signal.Notify(sig, syscall.SIGTERM, syscall.SIGINT, syscall.SIGKILL, syscall.SIGABRT)
	//signal.Notify(sig, syscall.SIGKILL)
	//signal.Notify(sig, syscall.SIGINT)
	flag.Parse()
	// CPU profiling by default
	//defer profile.Start().Stop()
	// init log
	logCreate()
	if *isPrint {
		log.Level = logger.LOG_LEVEL_ALL
	}

	log.Info("======================================")
	log.Info("replica: %v || isPrint: %v", *replica, *isPrint)
	log.Info("======================================")
	clientLis, err := net.Listen("tcp", ":6378")
	if err != nil {
		log.Error("Failed to listen clients: %v", err)
		os.Exit(1)
		return
	}
	lambdaLis, err = net.Listen("tcp", ":6379")
	if err != nil {
		log.Error("Failed to listen lambdas: %v", err)
		os.Exit(1)
		return
	}
	log.Info("Start listening to clients(port 6378) and lambdas(port 6379)")
	// initial proxy and lambda server
	srv := redeo.NewServer(nil)

	// initial lambda store proxy
	prx := proxy.New(*replica)
	go prx.Serve(lambdaLis)

	err = ioutil.WriteFile(filePath, []byte(fmt.Sprintf("%d", os.Getpid())), 0660)
	if err != nil {
		log.Warn("Failed to write PID: %v", err)
	}
	log.Info("Proxy for lambda store is ready!")

	// Log goroutine
	//defer t.Stop()
	go func() {
		t := time.NewTicker(1 * time.Second)
		for {
			select {
			case <-sig:
				log.Info("Receive signal, killing server...")
				close(sig)
				t.Stop()
				if err := nanolog.Flush(); err != nil {
					log.Error("Failed to save data: %v", err)
				}

				// Close server
				log.Info("Closing server...")
				srv.Close(clientLis)

				// Collect data
				log.Info("Collecting data...")
				for _, node := range global.Stores.All {
					global.DataCollected.Add(1)
					// send data command
					node.C() <- &redeo.ServerReq{ Cmd: "data" }
				}
				log.Info("Waiting data from Lambda")
				global.DataCollected.Wait()
				if err := nanolog.Flush(); err != nil {
					log.Error("Failed to save data from lambdas: %v", err)
				} else {
					log.Info("Data collected.")
				}

				prx.Close(lambdaLis)
				close(done)

				return
			case <-t.C:
				if time.Since(global.LastActivity) >= 10*time.Second {
					if err := nanolog.Flush(); err != nil {
						log.Warn("Failed to save data: %v", err)
					}
				}
			}
		}
	}()

	// Start serving (blocking)
	err = srv.MyServe(clientLis, global.Clients, global.Stores, global.NanoLog)
	if err != nil {
		select {
		case <-sig:
			// Normal close
		default:
			log.Error("Error on serve clients: %v", err)
		}
		srv.Release()
	}
	log.Info("Server closed.")

	// Wait for data collection
	<-done
	err = os.Remove(filePath)
	if err != nil {
		log.Error("Failed to remove PID: %v", err)
	}
	os.Exit(0)
}<|MERGE_RESOLUTION|>--- conflicted
+++ resolved
@@ -17,13 +17,6 @@
 	"github.com/wangaoone/LambdaObjectstore/src/proxy/global"
 )
 
-<<<<<<< HEAD
-const MaxLambdaStores = 14
-const LambdaStoreName = "LambdaStore"
-const LambdaPrefix = "Store1VPCNode"
-
-=======
->>>>>>> 00e581fa
 var (
 	replica       = flag.Bool("replica", true, "Enable lambda replica deployment")
 	isPrint       = flag.Bool("isPrint", false, "Enable log printing")
