--- conflicted
+++ resolved
@@ -253,13 +253,8 @@
 		}
 	} else {
 		for i := range group.Arr {
-<<<<<<< HEAD
 			node := newLambdaInstance("Store1Node" + strconv.Itoa(i))
-			myPrint(node.Name, "lambda store has registered")
-=======
-			node := newLambdaInstance("Node" + strconv.Itoa(i))
 			log.Info("[%s lambda store has registered]", node.Name)
->>>>>>> 9d19e3a6
 			// register lambda instance to group
 			group.Arr[i] = node
 			node.Alive = true
