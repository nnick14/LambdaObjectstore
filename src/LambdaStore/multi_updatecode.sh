--- conflicted
+++ resolved
@@ -1,14 +1,8 @@
 #!/bin/bash
 
-<<<<<<< HEAD
-prefix="Store1VPCNode"
+PREFIX="Store1VPCNode"
 if [ "$1" != "" ] ; then
-  prefix=$1
-=======
-PREFIX="Proxy1Node"
-if [ "$1" != "" ] ; then
-  PREFIX="$1"
->>>>>>> 924aecc4
+  PREFIX=$1
 fi
 mem=3008
 # concurrency=30
@@ -21,19 +15,11 @@
 
 for i in {0..13}
 do
-<<<<<<< HEAD
-    aws lambda update-function-code --function-name $prefix$i --zip-file fileb://LambdaStore.zip
-   # aws lambda update-function-configuration --function-name $prefix$i --memory-size $mem
-   # aws lambda update-function-configuration --function-name $prefix$name$i --timeout $2
-#    aws lambda update-function-configuration --function-name $prefix$name$i --handler redeo_lambda
-#    aws lambda put-function-concurrency --function-name $name$i --reserved-concurrent-executions $concurrency
-=======
-     aws lambda update-function-code --function-name $PREFIX$i --zip-file fileb://Lambda2SmallJPG.zip
+     aws lambda update-function-code --function-name $PREFIX$i --zip-file fileb://LambdaStore.zip
      # aws lambda update-function-configuration --function-name $PREFIX$i --memory-size $mem
      # aws lambda update-function-configuration --function-name $PREFIX$i --timeout $2
 #    aws lambda update-function-configuration --function-name $PREFIX$i --handler redeo_lambda
 #    aws lambda put-function-concurrency --function-name $PREFIX$i --reserved-concurrent-executions $concurrency
->>>>>>> 924aecc4
 done
 
 go clean