# deleting log in cloudWatch with prefix
#!/bin/bash

PREFIX=$1

<<<<<<< HEAD
for i in {0..15}
=======
for i in {0..13}
>>>>>>> 924aecc4
do
    aws logs delete-log-group --log-group-name /aws/lambda/$PREFIX$i
done<|MERGE_RESOLUTION|>--- conflicted
+++ resolved
@@ -3,11 +3,7 @@
 
 PREFIX=$1
 
-<<<<<<< HEAD
-for i in {0..15}
-=======
 for i in {0..13}
->>>>>>> 924aecc4
 do
     aws logs delete-log-group --log-group-name /aws/lambda/$PREFIX$i
 done