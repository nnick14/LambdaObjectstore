--- conflicted
+++ resolved
@@ -15,14 +15,7 @@
 echo "updating lambda code.."
 
 echo "putting code zip to s3"
-<<<<<<< HEAD
-#aws s3api put-object --bucket ao.lambda.code --key $KEY.zip --body $KEY.zip
-aws s3api put-object --bucket ao.code.lambda --key $KEY.zip --body $KEY.zip
-
-go run $PWD/../../sbin/deploy_function.go -create=true -code=true -config=true -prefix=$PREFIX -vpc=false -key=$KEY -to=$cluster -mem=$mem -timeout=$1
-=======
 aws s3api put-object --bucket ${S3} --key $KEY.zip --body $KEY.zip
 
 go run $PWD/../../sbin/deploy_function.go -S3 ${S3} -code=true -config=true -prefix=$PREFIX -vpc=true -key=$KEY -cluster=$cluster -mem=$mem -timeout=$1\
->>>>>>> dfc00fbb
 go clean