#!/bin/bash

<<<<<<< HEAD
PREFIX="Store1VPCNode"
=======
PWD=`dirname $0`
PREFIX="Proxy1Node"
KEY="redeo_lambda"
cluster=300
>>>>>>> e4caa3f8
mem=1024

echo "compiling lambda code..."
GOOS=linux go build $KEY.go
echo "compress file..."
<<<<<<< HEAD
zip LambdaStore redeo_lambda
echo "updating lambda code.."

echo "putting code zip to s3"
aws s3api put-object --bucket tianium.default --key lambdastore.zip --body LambdaStore.zip

for i in {0..299}
do
     aws lambda update-function-code --function-name $PREFIX$i --s3-bucket tianium.default --s3-key lambdastore.zip
     if [ "$1" != "" ] ; then
       aws lambda update-function-configuration --function-name $PREFIX$i --memory-size $mem --timeout $1
     fi
     # aws lambda update-function-configuration --function-name $PREFIX$i --timeout $2
#    aws lambda update-function-configuration --function-name $PREFIX$i --handler redeo_lambda
#    aws lambda put-function-concurrency --function-name $PREFIX$i --reserved-concurrent-executions $concurrency
done
=======
zip $KEY $KEY
echo "updating lambda code.."

echo "putting code zip to s3"
aws s3api put-object --bucket ao.lambda.code --key $KEY.zip --body $KEY.zip
>>>>>>> e4caa3f8

go run $PWD/../../sbin/deploy_function.go -code=true -config=true -prefix=$PREFIX -vpc=true -key=$KEY -cluster=$cluster -mem=$mem -timeout=$1
go clean<|MERGE_RESOLUTION|>--- conflicted
+++ resolved
@@ -1,42 +1,19 @@
 #!/bin/bash
 
-<<<<<<< HEAD
+PWD=`dirname $0`
 PREFIX="Store1VPCNode"
-=======
-PWD=`dirname $0`
-PREFIX="Proxy1Node"
 KEY="redeo_lambda"
 cluster=300
->>>>>>> e4caa3f8
 mem=1024
 
 echo "compiling lambda code..."
 GOOS=linux go build $KEY.go
 echo "compress file..."
-<<<<<<< HEAD
-zip LambdaStore redeo_lambda
-echo "updating lambda code.."
-
-echo "putting code zip to s3"
-aws s3api put-object --bucket tianium.default --key lambdastore.zip --body LambdaStore.zip
-
-for i in {0..299}
-do
-     aws lambda update-function-code --function-name $PREFIX$i --s3-bucket tianium.default --s3-key lambdastore.zip
-     if [ "$1" != "" ] ; then
-       aws lambda update-function-configuration --function-name $PREFIX$i --memory-size $mem --timeout $1
-     fi
-     # aws lambda update-function-configuration --function-name $PREFIX$i --timeout $2
-#    aws lambda update-function-configuration --function-name $PREFIX$i --handler redeo_lambda
-#    aws lambda put-function-concurrency --function-name $PREFIX$i --reserved-concurrent-executions $concurrency
-done
-=======
 zip $KEY $KEY
 echo "updating lambda code.."
 
 echo "putting code zip to s3"
-aws s3api put-object --bucket ao.lambda.code --key $KEY.zip --body $KEY.zip
->>>>>>> e4caa3f8
+aws s3api put-object --bucket tianium.default --key $KEY.zip --body $KEY.zip
 
 go run $PWD/../../sbin/deploy_function.go -code=true -config=true -prefix=$PREFIX -vpc=true -key=$KEY -cluster=$cluster -mem=$mem -timeout=$1
 go clean