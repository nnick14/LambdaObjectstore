package main

import (
	"context"
	"fmt"
	"github.com/aws/aws-lambda-go/lambda"
	"github.com/aws/aws-lambda-go/lambdacontext"
	"github.com/wangaoone/LambdaObjectstore/lib/logger"
	"github.com/wangaoone/redeo"
	"github.com/wangaoone/redeo/resp"
	"os/exec"
	"strings"

	//	"github.com/wangaoone/s3gof3r"
	"io"
	"net"
	"runtime"
	"strconv"
	"sync"
	"sync/atomic"
	"time"

	lambdaTimeout "github.com/wangaoone/LambdaObjectstore/src/LambdaStore/timeout"
	"github.com/wangaoone/LambdaObjectstore/src/LambdaStore/types"
	protocol "github.com/wangaoone/LambdaObjectstore/src/types"
)

const OP_GET = "1"
const OP_SET = "0"
const EXPECTED_GOMAXPROCS = 2

var (
<<<<<<< HEAD
	server     = "172.31.39.156:6379" // w VPC
	// server  = "3.217.213.43:6379" // w/o VPC
=======
	//server     = "184.73.144.223:6379" // 10Gbps ec2 server UbuntuProxy0
	//server = "172.31.84.57:6379" // t2.micro ec2 server UbuntuProxy0 private ip under vpc
	server     = "18.214.26.94:6379" // t2.micro ec2 server UbuntuProxy0 public ip under vpc
>>>>>>> ad763f66
	lambdaConn net.Conn
	srv        = redeo.NewServer(nil)
	myMap      = make(map[string]*types.Chunk)
	isFirst    = true
	log        = &logger.ColorLogger{
		Level: logger.LOG_LEVEL_ALL,
	}
	dataGatherer   = make(chan *types.DataEntry, 10)
	dataDepository = make([]*types.DataEntry, 0, 100)
	dataDeposited  sync.WaitGroup
	timeout        = lambdaTimeout.New(0)
	// Pong limiter prevent pong being sent duplicatedly on launching lambda while a ping arrives
	// at the same time.
	pongLimiter = make(chan struct{}, 1)

	active      int32
	mu          sync.RWMutex
	done        chan struct{}
	id          uint64
	hostName    string
	lambdaReqId string
)

func init() {
	goroutines := runtime.GOMAXPROCS(0)
	if goroutines < EXPECTED_GOMAXPROCS {
		log.Debug("Set GOMAXPROCS to %d (original %d)", EXPECTED_GOMAXPROCS, goroutines)
		runtime.GOMAXPROCS(EXPECTED_GOMAXPROCS)
	} else {
		log.Debug("GOMAXPROCS %d", goroutines)
	}
	timeout.SetLogger(log)
	adapt()

	cmd := exec.Command("uname", "-a")
	host, err := cmd.CombinedOutput()
	if err != nil {
		log.Debug("cmd.Run() failed with %s\n", err)
	}

	hostName = strings.Split(string(host), " #")[0]
	log.Debug("hostname is: %s", hostName)
}

func adapt() {
	if lambdacontext.MemoryLimitInMB < 896 {
		lambdaTimeout.TICK_ERROR_EXTEND = lambdaTimeout.TICK_1_ERROR_EXTEND
		lambdaTimeout.TICK_ERROR = lambdaTimeout.TICK_1_ERROR
	} else if lambdacontext.MemoryLimitInMB < 1792 {
		lambdaTimeout.TICK_ERROR_EXTEND = lambdaTimeout.TICK_5_ERROR_EXTEND
		lambdaTimeout.TICK_ERROR = lambdaTimeout.TICK_5_ERROR
	} else {
		lambdaTimeout.TICK_ERROR_EXTEND = lambdaTimeout.TICK_10_ERROR_EXTEND
		lambdaTimeout.TICK_ERROR = lambdaTimeout.TICK_10_ERROR
	}
}

func HandleRequest(ctx context.Context, input protocol.InputEvent) error {
	lc, ok := lambdacontext.FromContext(ctx)
	if ok == false {
		log.Debug("not ok get lambda context")
	}
	lambdaReqId = lc.AwsRequestID
	if input.Timeout > 0 {
		deadline, _ := ctx.Deadline()
		timeout.RestartWithCalibration(deadline.Add(-time.Duration(input.Timeout) * time.Second))
	} else {
		timeout.Restart()
	}
	atomic.StoreInt32(&active, 0)
	ResetDone()
	var clear sync.WaitGroup
	issuePong()

	// log.Debug("Routings on requesting: %d", runtime.NumGoroutine())

	id = input.Id

	if isFirst == true {
		timeout.ResetWithExtension(lambdaTimeout.TICK_ERROR)

		log.Debug("Ready to connect %s, id %d", server, id)
		var connErr error
		lambdaConn, connErr = net.Dial("tcp", server)
		if connErr != nil {
			log.Error("Failed to connect server %s: %v", server, connErr)
			return connErr
		}
		log.Info("Connection to %v established (%v)", lambdaConn.RemoteAddr(), timeout.Since())

		isFirst = false
		go func() {
			err := srv.ServeForeignClient(lambdaConn)
			if err != nil && err != io.EOF {
				log.Info("Connection closed: %v", err)
			} else {
				log.Info("Connection closed.")
			}
			lambdaConn = nil
			isFirst = true
			Done()
		}()
	} else {
		timeout.ResetWithExtension(lambdaTimeout.TICK_ERROR_EXTEND)
	}
	// append PONG back to proxy on being triggered
	pongHandler(lambdaConn)

	// data gathering
	go func(clear *sync.WaitGroup) {
		clear.Add(1)
		defer clear.Done()

		for {
			select {
			case <-done:
				return
			case entry := <-dataGatherer:
				dataDepository = append(dataDepository, entry)
				dataDeposited.Done()
			}
		}
	}(&clear)

	// timeout control
	func() {
		for {
			select {
			case <-done:
				return
			case <-timeout.C:
				mu.Lock()

				if atomic.LoadInt32(&active) > 0 {
					timeout.Reset()
					mu.Unlock()
					break
				}
				doneLocked()
				mu.Unlock()
				log.Debug("Lambda timeout, return(%v).", timeout.Since())
				return
			}
		}
	}()

	clear.Wait()
	log.Debug("All routing cleared(%d) at %v", runtime.NumGoroutine(), timeout.Since())
	ClearDone()
	return nil
}

func ResetDone() {
	mu.Lock()
	defer mu.Unlock()

	resetDoneLocked()
}

func Done() {
	mu.Lock()
	defer mu.Unlock()

	resetDoneLocked()
	doneLocked()
}

func ClearDone() {
	mu.Lock()
	defer mu.Unlock()

	done = nil
}

func IsDone() bool {
	mu.RLock()
	defer mu.RUnlock()

	if done == nil {
		return true
	}

	select {
	case <-done:
		return true
	default:
		return false
	}
}

func resetDoneLocked() {
	if done == nil {
		done = make(chan struct{})
	}
}

func doneLocked() {
	select {
	case <-done:
		// closed
	default:
		close(done)
	}
}

func issuePong() {
	mu.RLock()
	defer mu.RUnlock()

	select {
	case pongLimiter <- struct{}{}:
	default:
		// if limiter is full, move on
	}
}

func pongHandler(conn net.Conn) {
	pongWriter := resp.NewResponseWriter(conn)
	pong(pongWriter)
}

func pong(w resp.ResponseWriter) {
	mu.RLock()
	defer mu.RUnlock()

	select {
	case <-pongLimiter:
		// Quota avaiable or abort.
	default:
		return
	}

	w.AppendBulkString("pong")
	w.AppendInt(int64(id))
	if err := w.Flush(); err != nil {
		log.Error("Error on PONG flush: %v", err)
		return
	}
	log.Debug("PONG(%v)", timeout.Since())
}

// func remoteGet(bucket string, key string) []byte {
// 	log.Debug("get from remote storage")
// 	k, err := s3gof3r.EnvKeys()
// 	if err != nil {
// 		log.Debug("EnvKeys error: %v", err)
// 	}
//
// 	s3 := s3gof3r.New("", k)
// 	b := s3.Bucket(bucket)
//
// 	reader, _, err := b.GetReader(key, nil)
// 	if err != nil {
// 		log.Debug("GetReader error: %v", err)
// 	}
// 	obj := streamToByte(reader)
// 	return obj
// }
//
// func streamToByte(stream io.Reader) []byte {
// 	buf := new(bytes.Buffer)
// 	_, err := buf.ReadFrom(stream)
// 	if err != nil {
// 		log.Debug("ReadFrom error: %v", err)
// 	}
// 	return buf.Bytes()
// }

func main() {
	// Define handlers
	srv.HandleFunc("get", func(w resp.ResponseWriter, c *resp.Command) {
		atomic.AddInt32(&active, 1)
		timeout.Requests++
		extension := lambdaTimeout.TICK_ERROR
		if timeout.Requests > 1 {
			extension = lambdaTimeout.TICK
		}
		defer func() {
			timeout.ResetWithExtension(extension)
			atomic.AddInt32(&active, -1)
		}()

		t := time.Now()
		log.Debug("In GET handler")

		connId := c.Arg(0).String()
		reqId := c.Arg(1).String()
		key := c.Arg(3).String()

		//val, err := myCache.Get(key)
		//if err == false {
		//	log.Debug("not found")
		//}
		chunk, found := myMap[key]
		if found == false {
			log.Warn("%s not found", key)
			w.AppendErrorf("%s not found", key)
			if err := w.Flush(); err != nil {
				log.Error("Error on flush(error 404): %v", err)
			}
			dataDeposited.Add(1)
			dataGatherer <- &types.DataEntry{OP_GET, "404", reqId, "-1", 0, 0, time.Since(t), lambdaReqId}
			return
		}

		// construct lambda store response
		response := &types.Response{
			ResponseWriter: w,
			Cmd:            "get",
			ConnId:         connId,
			ReqId:          reqId,
			ChunkId:        chunk.Id,
			Body:           chunk.Body,
		}
		response.Prepare()
		t3 := time.Now()
		if err := response.Flush(); err != nil {
			log.Error("Error on flush(get key %s): %v", key, err)
			return
		}

		d3 := time.Since(t3)
		dt := time.Since(t)
		log.Debug("Flush duration is %v", d3)
		log.Debug("Total duration is %v", dt)
		log.Debug("Get complete, Key: %s, ConnID:%s, ChunkID:%s", key, connId, chunk.Id)
		dataDeposited.Add(1)
		dataGatherer <- &types.DataEntry{OP_GET, "200", reqId, chunk.Id, 0, d3, dt, lambdaReqId}
	})

	srv.HandleStreamFunc("set", func(w resp.ResponseWriter, c *resp.CommandStream) {
		atomic.AddInt32(&active, 1)
		timeout.Requests++
		extension := lambdaTimeout.TICK_ERROR
		if timeout.Requests > 1 {
			extension = lambdaTimeout.TICK
		}
		defer func() {
			timeout.ResetWithExtension(extension)
			atomic.AddInt32(&active, -1)
		}()

		t := time.Now()
		log.Debug("In SET handler")

		connId, _ := c.NextArg().String()
		reqId, _ := c.NextArg().String()
		chunkId, _ := c.NextArg().String()
		key, _ := c.NextArg().String()
		valReader, err := c.Next()
		if err != nil {
			log.Error("Error on get value reader: %v", err)
			w.AppendErrorf("Error on get value reader: %v", err)
			if err := w.Flush(); err != nil {
				log.Error("Error on flush(error 500): %v", err)
			}
			return
		}
		val, err := valReader.ReadAll()
		if err != nil {
			log.Error("Error on get value: %v", err)
			w.AppendErrorf("Error on get value: %v", err)
			if err := w.Flush(); err != nil {
				log.Error("Error on flush(error 500): %v", err)
			}
			return
		}
		myMap[key] = &types.Chunk{chunkId, val}

		// write Key, clientId, chunkId, body back to server
		response := &types.Response{
			ResponseWriter: w,
			Cmd:            "set",
			ConnId:         connId,
			ReqId:          reqId,
			ChunkId:        chunkId,
		}
		response.Prepare()
		if err := response.Flush(); err != nil {
			log.Error("Error on set::flush(set key %s): %v", key, err)
			return
		}

		log.Debug("Set complete, Key:%s, ConnID: %s, ChunkID: %s, Item length %d", key, connId, chunkId, len(val))
		dataDeposited.Add(1)
		dataGatherer <- &types.DataEntry{OP_SET, "200", reqId, chunkId, 0, 0, time.Since(t), lambdaReqId}
	})

	srv.HandleFunc("data", func(w resp.ResponseWriter, c *resp.Command) {
		timeout.Stop()

		log.Debug("In DATA handler")

		// Wait for data depository.
		dataDeposited.Wait()

		w.AppendBulkString("data")
		w.AppendBulkString(strconv.Itoa(len(dataDepository)))
		for _, entry := range dataDepository {
			format := fmt.Sprintf("%s,%s,%s,%s,%d,%d,%d,%s,%s,%s",
				entry.Op, entry.ReqId, entry.ChunkId, entry.Status,
				entry.Duration, entry.DurationAppend, entry.DurationFlush, hostName, lambdacontext.FunctionName, entry.LambdaReqId)
			w.AppendBulkString(format)

			//w.AppendBulkString(entry.Op)
			//w.AppendBulkString(entry.Status)
			//w.AppendBulkString(entry.ReqId)
			//w.AppendBulkString(entry.ChunkId)
			//w.AppendBulkString(entry.DurationAppend.String())
			//w.AppendBulkString(entry.DurationFlush.String())
			//w.AppendBulkString(entry.Duration.String())
		}
		if err := w.Flush(); err != nil {
			log.Error("Error on data::flush: %v", err)
			return
		}
		log.Debug("data complete")
		lambdaConn.Close()
		// No need to close server, it will serve the new connection next time.
		dataDepository = dataDepository[:0]
	})

	srv.HandleFunc("ping", func(w resp.ResponseWriter, c *resp.Command) {
		atomic.AddInt32(&active, 1)

		if IsDone() {
			// If no request comes, ignore. This prevents unexpected pings.
			atomic.AddInt32(&active, -1)
			return
		}

		timeout.ResetWithExtension(lambdaTimeout.TICK_ERROR_EXTEND)
		log.Debug("PING")
		issuePong()
		pong(w)
		atomic.AddInt32(&active, -1)
	})

	// log.Debug("Routings on launching: %d", runtime.NumGoroutine())
	lambda.Start(HandleRequest)
}<|MERGE_RESOLUTION|>--- conflicted
+++ resolved
@@ -30,14 +30,8 @@
 const EXPECTED_GOMAXPROCS = 2
 
 var (
-<<<<<<< HEAD
 	server     = "172.31.39.156:6379" // w VPC
 	// server  = "3.217.213.43:6379" // w/o VPC
-=======
-	//server     = "184.73.144.223:6379" // 10Gbps ec2 server UbuntuProxy0
-	//server = "172.31.84.57:6379" // t2.micro ec2 server UbuntuProxy0 private ip under vpc
-	server     = "18.214.26.94:6379" // t2.micro ec2 server UbuntuProxy0 public ip under vpc
->>>>>>> ad763f66
 	lambdaConn net.Conn
 	srv        = redeo.NewServer(nil)
 	myMap      = make(map[string]*types.Chunk)
