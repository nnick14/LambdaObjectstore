--- conflicted
+++ resolved
@@ -36,7 +36,7 @@
 	OP_SET              = "0"
 	EXPECTED_GOMAXPROCS = 2
 	LIFESPAN            = 60
-	S3BUCKET            = "ao.test.data"
+	S3BUCKET            = "tianium.default"
 )
 
 var (
@@ -45,15 +45,9 @@
 	lambdaConn net.Conn
 	srv                      = redeo.NewServer(nil)
 	store      types.Storage = storage.New()
-<<<<<<< HEAD
-	isFirst    = true
-	log        = &logger.ColorLogger{
-		Level: logger.LOG_LEVEL_ALL,
-=======
 	isFirst                  = true
 	log                      = &logger.ColorLogger{
 		Level: logger.LOG_LEVEL_WARN,
->>>>>>> 0637ad85
 	}
 	dataGatherer   = make(chan *types.DataEntry, 10)
 	dataDepository = make([]*types.DataEntry, 0, 100)
