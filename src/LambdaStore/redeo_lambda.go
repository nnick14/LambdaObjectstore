package main

import (
	"bytes"
	"github.com/aws/aws-lambda-go/lambda"
	"github.com/wangaoone/LambdaObjectstore/lib/logger"
	"github.com/wangaoone/redeo"
	"github.com/wangaoone/redeo/resp"
	"github.com/wangaoone/s3gof3r"
	"io"
	"net"
	"time"
)

type Chunk struct {
	id   string
	body []byte
}

type DataEntry struct {
	op             string
	status         string
	reqId          string
	chunkId        string
	durationAppend time.Duration
	durationFlush  time.Duration
	duration       time.Duration
}

const OP_GET = "1"
const OP_SET = "0"

var (
<<<<<<< HEAD
	lambdaConn, _ = net.Dial("tcp", "3.217.213.43:6379") // 10Gbps ec2 server UbuntuProxy0
=======
	server     = "3.217.213.43:6379" // 10Gbps ec2 server UbuntuProxy0
	lambdaConn net.Conn
>>>>>>> 813d2c9a
	//lambdaConn, _ = net.Dial("tcp", "172.31.18.174:6379") // 10Gbps ec2 server Proxy1
	srv     = redeo.NewServer(nil)
	myMap   = make(map[string]*Chunk)
	isFirst = true
	log     = &logger.ColorLogger{
		Level: logger.LOG_LEVEL_WARN,
	}
)

func HandleRequest() {
	timeOut := time.Duration(300 * time.Second)
	done := make(chan struct{})
	dataGatherer := make(chan *DataEntry, 10)
	dataDepository := make([]*DataEntry, 0, 100)

	if isFirst == true {
		log.Debug("Ready to connect %s", server)
		lambdaConn, connErr := net.Dial("tcp", server)
		if connErr != nil {
			log.Error("Failed to connect server %s: %v", server, connErr)
			return
		}

		isFirst = false
		go func() {
			log.Debug("conn is", lambdaConn.LocalAddr(), lambdaConn.RemoteAddr())
			// Define handlers
			srv.HandleFunc("get", func(w resp.ResponseWriter, c *resp.Command) {
				t := time.Now()
				log.Debug("In GET handler")

				connId := c.Arg(0).String()
				reqId := c.Arg(1).String()
				key := c.Arg(3).String()

				//val, err := myCache.Get(key)
				//if err == false {
				//	log.Debug("not found")
				//}
				chunk, found := myMap[key]
				if found == false {
					log.Debug("%s not found", key)
					dataGatherer <- &DataEntry{OP_GET, "404", reqId, "-1", 0, 0, time.Since(t)}
					return
				}

				// construct lambda store response
				w.AppendBulkString("get")
				w.AppendBulkString(connId)
				w.AppendBulkString(reqId)
				w.AppendBulkString(chunk.id)
				t2 := time.Now()
				w.AppendBulk(chunk.body)
				d2 := time.Since(t2)

				t3 := time.Now()
				if err := w.Flush(); err != nil {
					log.Error("Error on get::flush(key %s): %v", key, err)
					dataGatherer <- &DataEntry{OP_GET, "500", reqId, chunk.id, d2, 0, time.Since(t)}
					return
				}
				d3 := time.Since(t3)

				dt := time.Since(t)

				log.Debug("AppendBody duration is ", d2)
				log.Debug("Flush duration is ", d3)
				log.Debug("Total duration is", dt)
				log.Debug("Get complete, Key: %s, ConnID:%s, ChunkID:%s", key, connId, chunk.id)
				dataGatherer <- &DataEntry{OP_GET, "200", reqId, chunk.id, d2, d3, dt}
			})

			srv.HandleFunc("set", func(w resp.ResponseWriter, c *resp.Command) {
				t := time.Now()
				log.Debug("In SET handler")
				//if c.ArgN() != 3 {
				//	w.AppendError(redeo.WrongNumberOfArgs(c.Name))
				//	return
				//}

				connId := c.Arg(0).String()
				reqId := c.Arg(1).String()
				chunkId := c.Arg(2).String()
				key := c.Arg(3).String()
				val := c.Arg(4).Bytes()
				myMap[key] = &Chunk{chunkId, val}

				// write Key, clientId, chunkId, body back to server
				w.AppendBulkString("set")
				w.AppendBulkString(connId)
				w.AppendBulkString(reqId)
				w.AppendBulkString(chunkId)
				//w.AppendInt(1)
				if err := w.Flush(); err != nil {
					log.Error("Error on set::flush(key %s): %v", key, err)
					dataGatherer <- &DataEntry{OP_SET, "500", reqId, chunkId, 0, 0, time.Since(t)}
					return
				}

				log.Debug("Set complete, Key:%s, ConnID: %s, ChunkID: %s, Item length", key, connId, chunkId, len(val))
				dataGatherer <- &DataEntry{OP_SET, "200", reqId, chunkId, 0, 0, time.Since(t)}
			})

			srv.HandleFunc("data", func(w resp.ResponseWriter, c *resp.Command) {
				log.Debug("in the data function")

				w.AppendBulkString("data")
				w.AppendInt(int64(len(dataDepository)))
				for _, entry := range dataDepository {
					w.AppendBulkString(entry.op)
					w.AppendBulkString(entry.status)
					w.AppendBulkString(entry.reqId)
					w.AppendBulkString(entry.chunkId)
					w.AppendInt(int64(entry.durationAppend))
					w.AppendInt(int64(entry.durationFlush))
					w.AppendInt(int64(entry.duration))
				}
				if err := w.Flush(); err != nil {
					log.Error("Error on data::flush: %v", err)
					return
				}
				log.Debug("data complete")
			})

			srv.Serve_client(lambdaConn)
		}()
	}

	// data gathering
	go func() {
		for {
			select {
			case <-done:
				return
			case entry := <-dataGatherer:
				dataDepository = append(dataDepository, entry)
			}
		}
	}()

	// timeout control
	select {
	case <-done:
		return
	case <-time.After(timeOut):
		log.Debug("Lambda timeout, going to return function")
		return
	}
}

func remoteGet(bucket string, key string) []byte {
	log.Debug("get from remote storage")
	k, err := s3gof3r.EnvKeys()
	if err != nil {
		log.Debug("%v", err)
	}

	s3 := s3gof3r.New("", k)
	b := s3.Bucket(bucket)

	reader, _, err := b.GetReader(key, nil)
	if err != nil {
		log.Debug("%v", err)
	}
	obj := streamToByte(reader)
	return obj
}

func streamToByte(stream io.Reader) []byte {
	buf := new(bytes.Buffer)
	_, err := buf.ReadFrom(stream)
	if err != nil {
		log.Debug("%v", err)
	}
	return buf.Bytes()
}

func main() {
	lambda.Start(HandleRequest)
}<|MERGE_RESOLUTION|>--- conflicted
+++ resolved
@@ -31,12 +31,8 @@
 const OP_SET = "0"
 
 var (
-<<<<<<< HEAD
-	lambdaConn, _ = net.Dial("tcp", "3.217.213.43:6379") // 10Gbps ec2 server UbuntuProxy0
-=======
 	server     = "3.217.213.43:6379" // 10Gbps ec2 server UbuntuProxy0
 	lambdaConn net.Conn
->>>>>>> 813d2c9a
 	//lambdaConn, _ = net.Dial("tcp", "172.31.18.174:6379") // 10Gbps ec2 server Proxy1
 	srv     = redeo.NewServer(nil)
 	myMap   = make(map[string]*Chunk)
