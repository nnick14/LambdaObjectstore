package types

type ClientReqCounter struct {
	Cmd          string
	DataShards   int
	ParityShards int
	Counter      int32
}

type Id struct {
	ConnId  int
	ReqId   string
	ChunkId string
}

<<<<<<< HEAD
type LambdaDeployment interface {
	Name() string
	Id() uint64
	Reset(new LambdaDeployment, old LambdaDeployment)
=======
type Group struct {
	All        []LambdaInstance
	MemCounter uint64
}

type LambdaInstance interface {
	C() chan interface{}
>>>>>>> 2762839f
}<|MERGE_RESOLUTION|>--- conflicted
+++ resolved
@@ -1,4 +1,10 @@
 package types
+
+import (
+	"errors"
+)
+
+var ErrNoSpareDeployment = errors.New("No spare deployment")
 
 type ClientReqCounter struct {
 	Cmd          string
@@ -13,18 +19,13 @@
 	ChunkId string
 }
 
-<<<<<<< HEAD
 type LambdaDeployment interface {
 	Name() string
 	Id() uint64
 	Reset(new LambdaDeployment, old LambdaDeployment)
-=======
-type Group struct {
-	All        []LambdaInstance
-	MemCounter uint64
 }
 
-type LambdaInstance interface {
-	C() chan interface{}
->>>>>>> 2762839f
+type MigrationScheduler interface {
+	StartMigrator(uint64) (string, error)
+	GetDestination(uint64) (LambdaDeployment, error)
 }