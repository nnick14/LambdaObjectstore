package proxy

import (
	"fmt"
	"github.com/cornelk/hashmap"
	"github.com/wangaoone/LambdaObjectstore/lib/logger"
	"github.com/wangaoone/redeo"
	"github.com/wangaoone/redeo/resp"
	"net"
	"strings"
	"sync/atomic"
	"time"

	"github.com/wangaoone/LambdaObjectstore/src/proxy/collector"
	"github.com/wangaoone/LambdaObjectstore/src/proxy/global"
	"github.com/wangaoone/LambdaObjectstore/src/proxy/lambdastore"
	"github.com/wangaoone/LambdaObjectstore/src/proxy/types"
)

type Proxy struct {
<<<<<<< HEAD
	log       logger.ILogger
	group     *Group
	metaMap   *hashmap.HashMap
=======
	log     logger.ILogger
	group   *types.Group
	metaMap *hashmap.HashMap
>>>>>>> 2762839f

	initialized int32
	ready       chan struct{}
}

// initial lambda group
func New(replica bool) *Proxy {
	p := &Proxy{
		log: &logger.ColorLogger{
			Prefix: "Proxy ",
			Level:  global.Log.GetLevel(),
			Color:  true,
		},
<<<<<<< HEAD
		group: NewGroup(NumLambdaClusters),
=======
		group: &types.Group{
			All:        make([]types.LambdaInstance, NumLambdaClusters),
			MemCounter: 0,
		},
>>>>>>> 2762839f
		metaMap: hashmap.New(1024),
		ready:   make(chan struct{}),
	}

	for i := range p.group.All {
		name := LambdaPrefix
		if replica {
			p.log.Info("[Registering lambda store replica %d.]", i)
			name = LambdaStoreName
		} else {
			p.log.Info("[Registering lambda store %s%d]", name, i)
		}
		node := scheduler.GetForGroup(p.group, i)

		// Initialize instance, this is not neccessary if the start time of the instance is acceptable.
		go func() {
			node.Validate()
			if atomic.AddInt32(&p.initialized, 1) == int32(p.group.Len()) {
				p.log.Info("[Proxy is ready]")
				close(p.ready)
			}
		}()

		// Begin handle requests
		go node.HandleRequests()
	}

	return p
}

func (p *Proxy) Serve(lis net.Listener) {
	for {
		cn, err := lis.Accept()
		if err != nil {
			return
		}

		conn := lambdastore.NewConnection(cn)
		go conn.ServeLambda()
	}
}

func (p *Proxy) Ready() chan struct{} {
	return p.ready
}

func (p *Proxy) Close(lis net.Listener) {
	lis.Close()
}

func (p *Proxy) Release() {
	for i, node := range p.group.All {
		scheduler.Recycle(node.LambdaDeployment)
		p.group.All[i] = nil
	}
	scheduler.Clear(p.group)
}

// from client
func (p *Proxy) HandleSet(w resp.ResponseWriter, c *resp.CommandStream) {
	client := redeo.GetClient(c.Context())
	connId := int(client.ID())
	key, _ := c.NextArg().Bytes()
	chunkId, _ := c.NextArg().String()
	lambdaId, _ := c.NextArg().Int()
	reqId, _ := c.NextArg().String()
	dataShards, _ := c.NextArg().Int()
	parityShards, _ := c.NextArg().Int()
	bodyStream, err := c.Next()
	if err != nil {
		p.log.Error("Error on get value reader: %v", err)
		return
	}
	bodyStream.(resp.Holdable).Hold()

	// Start couting time.
	if err := collector.Collect(collector.LogStart, "set", reqId, chunkId, time.Now().UnixNano()); err != nil {
		p.log.Warn("Fail to record start of request: %v", err)
	}

	global.ReqMap.GetOrInsert(reqId, &types.ClientReqCounter{"set", int(dataShards), int(parityShards), 0})

	// Check if the chunk key(key + chunkId) exists
	request := &types.Request{
		Id:           types.Id{connId, reqId, chunkId},
		Cmd:          strings.ToLower(c.Name),
		Key:          key,
		BodyStream:   bodyStream,
		ChanResponse: client.Responses(),
	}
	lambdaDest, _ := p.metaMap.GetOrInsert(fmt.Sprintf("%s@%s", chunkId, string(key)), int(lambdaId))
	// Send chunk to the corresponding lambda instance in group
	p.group.Instance(lambdaDest.(int)).C() <- request
	// p.log.Debug("KEY is", key.String(), "IN SET UPDATE, reqId is", reqId, "connId is", connId, "chunkId is", chunkId, "lambdaStore Id is", lambdaId)
}

func (p *Proxy) HandleGet(w resp.ResponseWriter, c *resp.Command) {
	client := redeo.GetClient(c.Context())
	connId := int(client.ID())
	key := c.Arg(0)
	chunkId := c.Arg(1).String()
	reqId := c.Arg(2).String()
	dataShards, _ := c.Arg(3).Int()
	parityShards, _ := c.Arg(4).Int()

	// Start couting time.
	if err := collector.Collect(collector.LogStart, "get", reqId, chunkId, time.Now().UnixNano()); err != nil {
		p.log.Warn("Fail to record start of request: %v", err)
	}

	global.ReqMap.GetOrInsert(reqId, &types.ClientReqCounter{"get", int(dataShards), int(parityShards), 0})

	// key is "key"+"chunkId"
	lambdaDest, ok := p.metaMap.Get(fmt.Sprintf("%s@%s", chunkId, string(key)))
	// p.log.Debug("KEY is", key.String(), "IN GET, reqId is", reqId, "connId is", connId, "chunkId is", chunkId, "lambdaStore Id is", lambdaDestination)
	if !ok {
		p.log.Warn("KEY %s(%s) not found in lambda store, please set first.", key.String(), chunkId)
		w.AppendErrorf("KEY %s(%s) not found in lambda store, please set first.", key.String(), chunkId)
		w.Flush()
		return
	}
	// Send request to lambda channel
<<<<<<< HEAD
	p.group.Instance(lambdaDest.(int)).C() <- &types.Request{
		Id: types.Id{ connId, reqId, chunkId },
		Cmd: strings.ToLower(c.Name),
		Key: key,
=======
	p.group.All[lambdaDest.(int64)].C() <- &types.Request{
		Id:           types.Id{connId, reqId, chunkId},
		Cmd:          strings.ToLower(c.Name),
		Key:          key,
>>>>>>> 2762839f
		ChanResponse: client.Responses(),
	}
}

func (p *Proxy) HandleCallback(w resp.ResponseWriter, r interface{}) {
	switch rsp := r.(type) {
	case error:
		w.AppendError(rsp.Error())
		w.Flush()
	case *types.Response:
		t := time.Now()

		rsp.PrepareFor(w)
		d1 := time.Since(t)

		t2 := time.Now()
		// flush buffer, return on errors
		if err := rsp.Flush(); err != nil {
			p.log.Error("Error on flush response: %v", err)
			return
		}
		d2 := time.Since(t2)
		//p.log.Debug("Server AppendInt time is", time0,
		//	"AppendBulk time is", time1,
		//	"Server Flush time is", time2,
		//	"Chunk body len is ", len(rsp.Body))
		tgg := time.Now()
		if err := collector.Collect(collector.LogServer2Client, rsp.Cmd, rsp.Id.ReqId, rsp.Id.ChunkId, int64(tgg.Sub(t)), int64(d1), int64(d2), tgg.UnixNano()); err != nil {
			p.log.Warn("LogServer2Client err %v", err)
		}
	}
}

func (p *Proxy) CollectData() {
	for i, _ := range p.group.All {
		global.DataCollected.Add(1)
		// send data command
		p.group.Instance(i).C() <- &types.Request{ Cmd: "data" }
	}
	p.log.Info("Waiting data from Lambda")
	global.DataCollected.Wait()
	if err := collector.Flush(); err != nil {
		p.log.Error("Failed to save data from lambdas: %v", err)
	} else {
		p.log.Info("Data collected.")
	}
}<|MERGE_RESOLUTION|>--- conflicted
+++ resolved
@@ -18,15 +18,9 @@
 )
 
 type Proxy struct {
-<<<<<<< HEAD
 	log       logger.ILogger
 	group     *Group
 	metaMap   *hashmap.HashMap
-=======
-	log     logger.ILogger
-	group   *types.Group
-	metaMap *hashmap.HashMap
->>>>>>> 2762839f
 
 	initialized int32
 	ready       chan struct{}
@@ -40,14 +34,7 @@
 			Level:  global.Log.GetLevel(),
 			Color:  true,
 		},
-<<<<<<< HEAD
 		group: NewGroup(NumLambdaClusters),
-=======
-		group: &types.Group{
-			All:        make([]types.LambdaInstance, NumLambdaClusters),
-			MemCounter: 0,
-		},
->>>>>>> 2762839f
 		metaMap: hashmap.New(1024),
 		ready:   make(chan struct{}),
 	}
@@ -170,17 +157,10 @@
 		return
 	}
 	// Send request to lambda channel
-<<<<<<< HEAD
 	p.group.Instance(lambdaDest.(int)).C() <- &types.Request{
 		Id: types.Id{ connId, reqId, chunkId },
 		Cmd: strings.ToLower(c.Name),
 		Key: key,
-=======
-	p.group.All[lambdaDest.(int64)].C() <- &types.Request{
-		Id:           types.Id{connId, reqId, chunkId},
-		Cmd:          strings.ToLower(c.Name),
-		Key:          key,
->>>>>>> 2762839f
 		ChanResponse: client.Responses(),
 	}
 }
