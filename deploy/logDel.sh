--- conflicted
+++ resolved
@@ -3,12 +3,6 @@
 
 PREFIX="Store1VPCNode"
 
-<<<<<<< HEAD
-for i in {0..399}
-do
+for ((i = 0; i <= $1; i++)); do
     aws logs delete-log-group --log-group-name /aws/lambda/$PREFIX$i
-=======
-for ((i = 0; i <= $2; i++)); do
-    aws logs delete-log-group --log-group-name /aws/lambda/$prefix$i
->>>>>>> 2301c399
 done