#!/bin/bash

BASE=`pwd`/`dirname $0`
PREFIX="Store1VPCNode"
KEY="lambda"
<<<<<<< HEAD
cluster=1000
=======
cluster=400
>>>>>>> b077c431
mem=1024
# try -code

<<<<<<< HEAD
S3="tianium.default"
=======
S3="mason-leap-lab.infinicache"
EMPH="\033[1;33m"
RESET="\033[0m"
>>>>>>> b077c431

if [ "$2" == "" ] ; then
    CODE = ""
elif [ "$2" == "-code" ] ; then
    CODE="$2"
else
    CODE="$3"
    PREFIX="$2"
fi

if [ "$CODE" == "-code" ] ; then
    echo -e "Updating "$EMPH"code and configuration"$RESET" of Lambda deployments ${PREFIX}0 to ${PREFIX}$cluster to $mem MB, $1s timeout..."
    read -p "Press any key to confirm, or ctrl-C to stop."

    cd $BASE/../lambda
    echo "Compiling lambda code..."
    GOOS=linux go build
    echo "Compressing file..."
    zip $KEY $KEY
    echo "Putting code zip to s3"
    aws s3api put-object --bucket ${S3} --key $KEY.zip --body $KEY.zip
else 
    echo -e "Updating "$EMPH"configuration"$RESET" of Lambda deployments ${PREFIX}0 to ${PREFIX}$cluster to $mem MB, $1s timeout..."
    read -p "Press any key to confirm, or ctrl-C to stop."
fi

echo "Updating Lambda deployments..."
go run $BASE/deploy_function.go -S3 ${S3} $CODE -config -prefix=$PREFIX -vpc -key=$KEY -to=$cluster -mem=$mem -timeout=$1
rm $KEY*<|MERGE_RESOLUTION|>--- conflicted
+++ resolved
@@ -3,21 +3,13 @@
 BASE=`pwd`/`dirname $0`
 PREFIX="Store1VPCNode"
 KEY="lambda"
-<<<<<<< HEAD
-cluster=1000
-=======
 cluster=400
->>>>>>> b077c431
 mem=1024
 # try -code
 
-<<<<<<< HEAD
 S3="tianium.default"
-=======
-S3="mason-leap-lab.infinicache"
 EMPH="\033[1;33m"
 RESET="\033[0m"
->>>>>>> b077c431
 
 if [ "$2" == "" ] ; then
     CODE = ""
