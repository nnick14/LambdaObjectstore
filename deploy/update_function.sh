--- conflicted
+++ resolved
@@ -1,11 +1,7 @@
 #!/bin/bash
 
 BASE=`pwd`/`dirname $0`
-<<<<<<< HEAD
 PREFIX="Proxy2Node"
-=======
-PREFIX="CacheNode"
->>>>>>> 25edf651
 KEY="lambda"
 cluster=400
 mem=1536
@@ -20,10 +16,6 @@
 echo "Putting code zip to s3"
 aws s3api put-object --bucket ${S3} --key $KEY.zip --body $KEY.zip
 
-<<<<<<< HEAD
-echo "Creating lambda functions..."
-=======
 echo "Updating lambda functions.."
->>>>>>> 25edf651
 go run $BASE/deploy_function.go -S3 ${S3} -code -config -prefix=$PREFIX -vpc -key=$KEY -to=$cluster -mem=$mem -timeout=$1
 rm $KEY*