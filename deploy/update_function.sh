--- conflicted
+++ resolved
@@ -3,42 +3,31 @@
 BASE=`pwd`/`dirname $0`
 PREFIX="CacheNode"
 KEY="lambda"
-<<<<<<< HEAD
+start=0
 cluster=100
 mem=1024
 
-if [ -z $2 ]; then
-    echo "No prefix argument supplied. Using default prefix 'CacheNode' instead."
-else
-    PREFIX="$2"
-fi 
-
 S3="infinistore-storage-ben"
-=======
-start=0
-cluster=400
-mem=1024
-# try -code
-
-S3="mason-leap-lab.infinicache"
 EMPH="\033[1;33m"
 RESET="\033[0m"
->>>>>>> 29e1099b
 
+PROPOSED_PREFIX=
 if [ "$2" == "" ] ; then
     CODE=""
 elif [ "$2" == "-code" ] ; then
     CODE="$2"
+    PROPOSED_PREFIX="$3"
 else
     CODE="$3"
-    PREFIX="$2"
+    PROPOSED_PREFIX="$2"
 fi
 
-<<<<<<< HEAD
-echo "Updating lambda functions.."
-go run $BASE/deploy_function.go -S3 ${S3} -config -prefix=$PREFIX -vpc -key=$KEY -to=$cluster -mem=$mem -timeout=$1
-rm $KEY*
-=======
+if [ -z $PROPOSED_PREFIX ]; then
+    echo "No prefix argument supplied. Using default prefix \"$PREFIX\" instead."
+else
+    PREFIX=$PROPOSED_PREFIX
+fi 
+
 if [ "$CODE" == "-code" ] ; then
     echo -e "Updating "$EMPH"code and configuration"$RESET" of Lambda deployments ${PREFIX}${start} to ${PREFIX}$((start+cluster-1)) to $mem MB, $1s timeout..."
     read -p "Press any key to confirm, or ctrl-C to stop."
@@ -60,5 +49,4 @@
 
 if [ "$CODE" == "-code" ] ; then
   rm $KEY*
-fi
->>>>>>> 29e1099b
+fi